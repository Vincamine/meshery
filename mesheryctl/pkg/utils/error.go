package utils

import (
	"fmt"
	"strconv"

	"github.com/layer5io/meshkit/errors"
)

// Please reference the following before contributing an error code:
// https://docs.meshery.io/project/contributing/contributing-error
// https://github.com/meshery/meshkit/blob/master/errors/errors.go
var (
	ErrFailRequestCode        = "mesheryctl-1090"
	ErrInvalidTokenCode       = "mesheryctl-1091"
	ErrFailReqStatusCode      = "mesheryctl-1092"
	ErrAttachAuthTokenCode    = "mesheryctl-1093"
	ErrUnmarshalCode          = "mesheryctl-1094"
	ErrFileReadCode           = "mesheryctl-1095"
	ErrCreatingRequestCode    = "mesheryctl-1096"
	ErrMarshalCode            = "mesheryctl-1097"
	ErrReadResponseBodyCode   = "mesheryctl-1098"
	ErrParsingUrlCode         = "mesheryctl-1099"
	ErrNotFoundCode           = "mesheryctl-1100"
	ErrUnauthenticatedCode    = "mesheryctl-1101"
	ErrInvalidFileCode        = "mesheryctl-1102"
	ErrInvalidNameOrIDCode    = "mesheryctl-1103"
	ErrInvalidAPIResponseCode = "mesheryctl-1104"
	ErrReadConfigFileCode     = "mesheryctl-1105"
	ErrMarshalIndentCode      = "mesheryctl-1106"
	ErrLoadConfigCode         = "mesheryctl-1107"
	ErrResponseStatusBodyCode = "mesheryctl-1108"
	ErrResponseStatusCode     = "mesheryctl-1109"
	ErrJSONToYAMLCode         = "mesheryctl-1110"
	ErrOutFormatFlagCode      = "mesheryctl-1111"
	ErrParseGithubFileCode    = "mesheryctl-1112"
	ErrReadTokenCode          = "mesheryctl-1113"
	ErrRequestResponseCode    = "mesheryctl-1114"
	ErrMarshalStructToCSVCode = "mesheryctl-1115"
	ErrAppendToSheetCode      = "mesheryctl-1116"
	ErrBadRequestCode         = "mesheryctl-1117"
	ErrInvalidArgumentCode    = "mesheryctl-1118"
)

// RootError returns a formatted error message with a link to 'root' command usage page at
// in addition to the error message
func RootError(msg string) string {
	return formatError(msg, cmdRoot)
}

// PerfError returns a formatted error message with a link to 'perf' command usage page at
// in addition to the error message
func PerfError(msg string) string {
	return formatError(msg, cmdPerf)
}

// SystemError returns a formatted error message with a link to 'system' command usage page
// in addition to the error message
func SystemError(msg string) string {
	return formatError(msg, cmdSystem)
}

// SystemTokenError returns a formatted error message with a link to 'token' command usage page
// in addition to the error message
func SystemTokenError(msg string) string {
	return formatError(msg, cmdToken)
}

func SystemLifeCycleError(msg string, cmd string) string {
	switch cmd {
	case "stop":
		return formatError(msg, cmdSystemStop)
	case "update":
		return formatError(msg, cmdSystemUpdate)
	case "reset":
		return formatError(msg, cmdSystemReset)
	case "status":
		return formatError(msg, cmdSystemStatus)
	case "restart":
		return formatError(msg, cmdSystemRestart)
	default:
		return formatError(msg, cmdSystem)
	}
}

// SystemContextSubError returns a formatted error message with a link to `context` command usage page
// in addition to the error message
func SystemContextSubError(msg string, cmd string) string {
	switch cmd {
	case "delete":
		return formatError(msg, cmdContextDelete)
	case "create":
		return formatError(msg, cmdContextCreate)
	case "view":
		return formatError(msg, cmdContextView)
	default:
		return formatError(msg, cmdContext)
	}
}

// SystemChannelSubError returns a formatted error message with a link to `channel` command usage page
// in addition to the error message
func SystemChannelSubError(msg string, cmd string) string {
	switch cmd {
	case "switch":
		return formatError(msg, cmdChannelSwitch)
	case "view":
		return formatError(msg, cmdChannelView)
	case "set":
		return formatError(msg, cmdChannelSet)
	default:
		return formatError(msg, cmdChannel)
	}
}

// SystemProviderSubError returns a formatted error message with a link to `provider` command usage page
// in addition to the error message
func SystemProviderSubError(msg string, cmd string) string {
	switch cmd {
	case "switch":
		return formatError(msg, cmdProviderSwitch)
	case "view":
		return formatError(msg, cmdProviderView)
	case "set":
		return formatError(msg, cmdProviderSet)
	case "list":
		return formatError(msg, cmdProviderList)
	case "reset":
		return formatError(msg, cmdProviderReset)
	default:
		return formatError(msg, cmdProvider)
	}
}

// SystemProviderSubError returns a formatted error message with a link to `provider` command usage page
// in addition to the error message
func SystemModelSubError(msg string, cmd string) string {
	switch cmd {
	case "list":
		return formatError(msg, cmdModelList)
	case "view":
		return formatError(msg, cmdModelView)
	default:
		return formatError(msg, cmdModel)
	}
}

func RegistryError(msg string, cmd string) string {
	switch cmd {
	case "publish":
		return formatError(msg, cmdRegistryPublish)
	default:
		return formatError(msg, cmdRegistry)
	}
}

func RelationshipsError(msg string, cmd string) string {
	switch cmd {
<<<<<<< HEAD
	case "view":
		return formatError(msg, cmdRelationshipView)
	default:
		return formatError(msg, cmdRelationship)
=======
	case "generate":
		return formatError(msg, cmdRelationshipGenerateDocs)
	default:
		return formatError(msg, cmdRelationships)
>>>>>>> 2e86d3c9
	}
}

// MeshError returns a formatted error message with a link to 'mesh' command usage page in addition to the error message
func MeshError(msg string) string {
	return formatError(msg, cmdMesh)
}

// ExpError returns a formatted error message with a link to 'exp' command usage page in addition to the error message
func ExpError(msg string) string {
	return formatError(msg, cmdExp)
}

// FilterError returns a formatted error message with a link to 'filter' command usage page in addition to the error message
func FilterError(msg string) string {
	return formatError(msg, cmdFilter)
}

// FilterImportError returns a formatted error message with a link to 'filter import' command usage page in addition to the error message
func FilterImportError(msg string) string {
	return formatError(msg, cmdFilterImport)
}

// FilterDeleteError returns a formatted error message with a link to 'filter delete' command usage page in addition to the error message
func FilterDeleteError(msg string) string {
	return formatError(msg, cmdFilterDelete)
}

// FilterListError returns a formatted error message with a link to 'filter list' command usage page in addition to the error message
func FilterListError(msg string) string {
	return formatError(msg, cmdFilterList)
}

// FilterViewError returns a formatted error message with a link to 'filter view' command usage page in addition to the error message
func FilterViewError(msg string) string {
	return formatError(msg, cmdFilterView)
}

// PatternError returns a formatted error message with a link to 'pattern' command usage page in addition to the error message
func PatternError(msg string) string {
	return formatError(msg, cmdPattern)
}

// PatternViewError returns a formatted error message with a link to the 'pattern view' commad usage page in addition to the error message
func PatternViewError(msg string) string {
	return formatError(msg, cmdPatternView)
}

// formatError returns a formatted error message with a link to the meshery command URL
func formatError(msg string, cmd cmdType) string {
	switch cmd {
	case cmdRoot:
		return fmt.Sprintf("%s\nSee %s for usage details\n", msg, rootUsageURL)
	case cmdPerf:
		return fmt.Sprintf("%s\nSee %s for usage details\n", msg, perfUsageURL)
	case cmdMesh:
		return fmt.Sprintf("%s\nSee %s for usage details\n", msg, meshUsageURL)
	case cmdSystem:
		return fmt.Sprintf("%s\nSee %s for usage details\n", msg, systemUsageURL)
	case cmdSystemStop:
		return fmt.Sprintf("%s\nSee %s for usage details\n", msg, systemStopURL)
	case cmdSystemUpdate:
		return fmt.Sprintf("%s\nSee %s for usage details\n", msg, systemUpdateURL)
	case cmdSystemReset:
		return fmt.Sprintf("%s\nSee %s for usage details\n", msg, systemResetURL)
	case cmdSystemStatus:
		return fmt.Sprintf("%s\nSee %s for usage details\n", msg, systemStatusURL)
	case cmdSystemRestart:
		return fmt.Sprintf("%s\nSee %s for usage details\n", msg, systemRestartURL)
	case cmdExp:
		return fmt.Sprintf("%s\nSee %s for usage details\n", msg, expUsageURL)
	case cmdFilter:
		return fmt.Sprintf("%s\nSee %s for usage details\n", msg, filterUsageURL)
	case cmdFilterImport:
		return fmt.Sprintf("%s\nSee %s for usage details\n", msg, filterImportURL)
	case cmdFilterDelete:
		return fmt.Sprintf("%s\nSee %s for usage details\n", msg, filterDeleteURL)
	case cmdFilterList:
		return fmt.Sprintf("%s\nSee %s for usage details\n", msg, filterListURL)
	case cmdFilterView:
		return fmt.Sprintf("%s\nSee %s for usage details\n", msg, filterViewURL)
	case cmdPattern:
		return fmt.Sprintf("%s\nSee %s for usage details\n", msg, patternUsageURL)
	case cmdPatternView:
		return fmt.Sprintf("%s\nSee %s for usage details\n", msg, patternViewURL)
	case cmdContextDelete:
		return fmt.Sprintf("%s\nSee %s for usage details\n", msg, contextDeleteURL)
	case cmdContextCreate:
		return fmt.Sprintf("%s\nSee %s for usage details\n", msg, contextCreateURL)
	case cmdContextView:
		return fmt.Sprintf("%s\nSee %s for usage details\n", msg, contextViewURL)
	case cmdContext:
		return fmt.Sprintf("%s\nSee %s for usage details\n", msg, contextUsageURL)
	case cmdChannelSwitch:
		return fmt.Sprintf("%s\nSee %s for usage details\n", msg, channelSwitchURL)
	case cmdChannelView:
		return fmt.Sprintf("%s\nSee %s for usage details\n", msg, channelViewURL)
	case cmdChannelSet:
		return fmt.Sprintf("%s\nSee %s for usage details\n", msg, channelSetURL)
	case cmdChannel:
		return fmt.Sprintf("%s\nSee %s for usage details\n", msg, channelUsageURL)
	case cmdProviderView:
		return fmt.Sprintf("%s\nSee %s for usage details\n", msg, providerViewURL)
	case cmdProviderList:
		return fmt.Sprintf("%s\nSee %s for usage details\n", msg, providerListURL)
	case cmdProviderSet:
		return fmt.Sprintf("%s\nSee %s for usage details\n", msg, providerSetURL)
	case cmdProviderSwitch:
		return fmt.Sprintf("%s\nSee %s for usage details\n", msg, providerSwitchURL)
	case cmdProviderReset:
		return fmt.Sprintf("%s\nSee %s for usage details\n", msg, providerResetURL)
	case cmdProvider:
		return fmt.Sprintf("%s\nSee %s for usage details\n", msg, providerUsageURL)
	case cmdToken:
		return fmt.Sprintf("%s\nSee %s for usage details\n", msg, tokenUsageURL)
	case cmdModel:
		return fmt.Sprintf("%s\nSee %s for usage details\n", msg, modelUsageURL)
	case cmdModelList:
		return fmt.Sprintf("%s\nSee %s for usage details\n", msg, modelListURL)
	case cmdModelView:
		return fmt.Sprintf("%s\nSee %s for usage details\n", msg, modelViewURL)
	case cmdRegistry:
		return fmt.Sprintf("%s\nSee %s for usage details\n", msg, registryUsageURL)
<<<<<<< HEAD
	case cmdRelationship:
		return fmt.Sprintf("%s\nSee %s for usage details\n", msg, relationshipUsageURL)
	case cmdRelationshipView:
		return fmt.Sprintf("%s\nSee %s for usage details\n", msg, relationshipViewURL)
=======
	case cmdRelationships:
		return fmt.Sprintf("%s\nSee %s for usage details\n", msg, relationshipUsageURL)
	case cmdRelationshipGenerateDocs:
		return fmt.Sprintf("%s\nSee %s for usage details\n", msg, cmdRelationshipGenerateDocs)
>>>>>>> 2e86d3c9
	default:
		return fmt.Sprintf("%s\n", msg)
	}
}

func ErrFailRequest(err error) error {
	return errors.New(ErrFailRequestCode, errors.Alert,
		[]string{"Failed to make a request"},
		[]string{err.Error()},
		[]string{"Meshery server is not reachable."},
		[]string{"Ensure your Kubernetes cluster is running and your network connection is active. You can also try running 'mesheryctl system restart'."})
}

func ErrUnauthenticated() error {
	return errors.New(ErrUnauthenticatedCode, errors.Alert, []string{"Unauthenticated User"},
		[]string{"Access to this resource is unauthorized."},
		[]string{"You haven't logged in to Meshery."},
		[]string{"To proceed, log in using `mesheryctl system login`."})
}

func ErrInvalidToken() error {
	return errors.New(ErrInvalidTokenCode, errors.Alert,
		[]string{"Invalid authentication Token"},
		[]string{"The authentication token has expired or is invalid."},
		[]string{"The token in auth.json has expired or is invalid."},
		[]string{"Provide a valid user token by logging in with `mesheryctl system login`."})
}

func ErrUnmarshal(err error) error {
	return errors.New(ErrUnmarshalCode, errors.Alert,
		[]string{"Error unmarshalling response"},
		[]string{"Unable to process JSON response from server.\n" + err.Error()},
		[]string{"The JSON format from the response body is not valid."},
		[]string{"Ensure a valid JSON is provided for processing."})
}

func ErrFileRead(err error) error {
	return errors.New(ErrFileReadCode, errors.Alert,
		[]string{"File read error"},
		[]string{err.Error()},
		[]string{"The provided file is not present or has an invalid path."},
		[]string{"To proceed, provide a valid file path with a valid file."})
}

func ErrCreatingRequest(err error) error {
	return errors.New(ErrCreatingRequestCode, errors.Fatal,
		[]string{"Error occurred while making an HTTP request."},
		[]string{err.Error()},
		[]string{"Meshery is not running or there is a network issue."},
		[]string{"Check your network connection and verify the status of the Meshery server using `mesheryctl system status`."})
}

func ErrMarshal(err error) error {
	return errors.New(ErrMarshalCode, errors.Fatal,
		[]string{"Error while marshalling the content"},
		[]string{err.Error()},
		[]string{"The content provided for marshalling is invalid."},
		[]string{"Check the data structure you are providing for marshalling."})
}

func ErrReadResponseBody(err error) error {
	return errors.New(ErrReadResponseBodyCode, errors.Alert,
		[]string{"Failed to read response body from request"},
		[]string{err.Error()},
		[]string{"There might be connection failure with Meshery Server"},
		[]string{"Check the status via `mesheryctl system status`"})
}

func ErrParsingUrl(err error) error {
	return errors.New(ErrParsingUrlCode, errors.Fatal,
		[]string{"Error parsing the URL"},
		[]string{err.Error()},
		[]string{"The provided URL does not exist or the relative path is incorrect."},
		[]string{"Double-check the correctness of the URL you have inputted."})
}

func ErrNotFound(err error) error {
	return errors.New(ErrNotFoundCode, errors.Fatal,
		[]string{"Item Not Found"},
		[]string{err.Error()},
		[]string{"The item you are searching for is not present."},
		[]string{"Check whether the item is present."})
}

func ErrInvalidFile(err error) error {
	return errors.New(ErrInvalidFileCode, errors.Fatal,
		[]string{"Invalid File"},
		[]string{err.Error()},
		[]string{"File does not meet the criteria."},
		[]string{"Check the file's validity."})
}

func ErrInvalidNameOrID(err error) error {
	return errors.New(ErrInvalidNameOrIDCode, errors.Fatal,
		[]string{"Invalid Name or ID Provided"},
		[]string{err.Error()},
		[]string{"The provided Name or ID is either not present or invalid."},
		[]string{"Provide a valid Name or ID using the `list` command with the appropriate subcommand."})
}

func ErrAttachAuthToken(err error) error {
	return errors.New(ErrAttachAuthTokenCode, errors.Alert,
		[]string{"Authentication token Not Found"},
		[]string{"Authentication token not found: " + err.Error()},
		[]string{"The user is not logged in to generate a token."},
		[]string{"Log in with `mesheryctl system login` or supply a valid user token using the --token (or -t) flag."})
}

func ErrFailReqStatus(statusCode int) error {
	return errors.New(ErrFailReqStatusCode, errors.Alert,
		[]string{"Failed response server error"},
		[]string{"Response Status Code " + strconv.Itoa(statusCode) + ", possibly Server error"},
		[]string{"Invalid API call"},
		[]string{"Check your network connection and the status of Meshery Server via `mesheryctl system status`."})
}

func ErrMarshalIndent(err error) error {
	return errors.New(ErrMarshalIndentCode, errors.Alert,
		[]string{"Error indenting JSON body"},
		[]string{err.Error()},
		[]string{"Unable to format the JSON body filters due to invalid content"},
		[]string{"Check the data structure provided for proper formatting."})
}

func ErrResponseStatusBody(statusCode int, body string) error {
	return errors.New(ErrResponseStatusBodyCode, errors.Alert,
		[]string{"Incorrect status code"},
		[]string{"Server returned with status code: " + fmt.Sprint(statusCode) + "\n" + "Response: " + body},
		[]string{"Error occurred while generating a response body"},
		[]string{"Check your network connection and the status of Meshery Server via `mesheryctl system status`."})
}

func ErrResponseStatus(statusCode int) error {
	return errors.New(ErrResponseStatusCode, errors.Alert,
		[]string{"Incorrect status code"},
		[]string{"Server returned with status code: " + fmt.Sprint(statusCode)},
		[]string{"Error occurred while generating a response"},
		[]string{"Check your network connection and the status of Meshery Server via `mesheryctl system status`."})
}

func ErrJSONToYAML(err error) error {
	return errors.New(ErrJSONToYAMLCode, errors.Alert,
		[]string{"Failed to convert JSON to YAML"},
		[]string{"Error occurred while converting JSON to YAML: " + err.Error()},
		[]string{"The content provided for marshalling is invalid."},
		[]string{"Check the JSON structure you are providing for YAML conversion."})
}

func ErrOutFormatFlag() error {
	return errors.New(ErrOutFormatFlagCode, errors.Alert,
		[]string{"Invalid output format choice"},
		[]string{"Output format choice is invalid, use [json|yaml]"},
		[]string{"Invalid JSON or YAML content"},
		[]string{"Check the JSON or YAML structure."})
}

func ErrReadConfigFile(err error) error {
	return errors.New(ErrReadConfigFileCode, errors.Alert,
		[]string{"Unable to read meshconfig file"},
		[]string{"Unable to read the meshconfig file from the specified path: " + err.Error()},
		[]string{"The provided file is not present or has an invalid path"},
		[]string{"Provide a valid file path with a valid meshconfig file."})
}

func ErrInvalidAPIResponse(err error) error {
	return errors.New(ErrInvalidAPIResponseCode, errors.Fatal,
		[]string{"Invalid API response encountered"},
		[]string{"Invalid API response encountered: " + err.Error()},
		[]string{"Error occurred while generating a response body"},
		[]string{"Check your network connection and the status of Meshery Server via `mesheryctl system status`."})
}

func ErrLoadConfig(err error) error {
	return errors.New(ErrLoadConfigCode, errors.Alert,
		[]string{"Error processing config"},
		[]string{"Error processing config:" + err.Error()},
		[]string{"Unable to load meshconfig due to wrong configurations"},
		[]string{"Ensure your `config.yaml` file in your `.meshery` is valid, or run `mesheryctl system config`."})
}

func ErrParseGithubFile(err error, URL string) error {
	return errors.New(ErrParseGithubFileCode, errors.Alert,
		[]string{"Failed to parse github file"},
		[]string{"Failed to parse github file" + err.Error()},
		[]string{"Unable to retrieve file from URL: %s", URL},
		[]string{"Ensure you have a github url in file path"})
}

func ErrReadToken(err error) error {
	return errors.New(ErrReadTokenCode, errors.Alert,
		[]string{"Could not read token"},
		[]string{err.Error()},
		[]string{"Token file is invalid"},
		[]string{"Provide a valid user token by logging in with `mesheryctl system login`."})
}

func ErrRequestResponse(err error) error {
	return errors.New(ErrRequestResponseCode, errors.Alert,
		[]string{"Failed to handle request"},
		[]string{"Unable to create a response from request" + err.Error()},
		[]string{"Error occurred while generating a response"},
		[]string{"Check your network connection and the status of Meshery Server via `mesheryctl system status`."})
}

func ErrMarshalStructToCSV(err error) error {
	return errors.New(ErrMarshalStructToCSVCode, errors.Alert,
		[]string{"Failed to marshal struct to csv"},
		[]string{err.Error()},
		[]string{"The column names in your spreadsheet do not match the names in the struct.", " For example, the spreadsheet has a column named 'First Name' but the struct expects a column named 'firstname'. Please make sure the names match exactly."},
		[]string{"The column names in the spreadsheet do not match the names in the struct. Please make sure they are spelled exactly the same and use the same case (uppercase/lowercase).", "The value you are trying to convert is not of the expected type for the column. Please ensure it is a [number, string, date, etc.].", "The column names in your spreadsheet do not match the names in the struct. For example, the spreadsheet has a column named 'First Name' but the struct expects a column named 'firstname'. Please make sure the names match exactly."})
}

func ErrAppendToSheet(err error, id string) error {
	return errors.New(ErrAppendToSheetCode, errors.Alert,
		[]string{fmt.Sprintf("Failed to append data into sheet %s", id)},
		[]string{err.Error()},
		[]string{"Error occurred while appending to the spreadsheet", "The credential might be incorrect/expired"},
		[]string{"Ensure correct append range (A1 notation) is used", "Ensure correct credential is used"})
}

func ErrBadRequest(err error) error {
	return errors.New(ErrBadRequestCode, errors.Alert,
		[]string{"Failed to delete the connection"},
		[]string{err.Error()},
		[]string{"Error occurred while deleting the connection"},
		[]string{"Check your network connection and the status of Meshery Server via `mesheryctl system status`."})
}

func ErrInvalidArgument(err error) error {
	return errors.New(ErrInvalidArgumentCode, errors.Alert, []string{"Invalid Argument"}, []string{err.Error()}, []string{"Invalid Argument"}, []string{"Please check the arguments passed"})
}<|MERGE_RESOLUTION|>--- conflicted
+++ resolved
@@ -156,17 +156,12 @@
 
 func RelationshipsError(msg string, cmd string) string {
 	switch cmd {
-<<<<<<< HEAD
 	case "view":
 		return formatError(msg, cmdRelationshipView)
-	default:
-		return formatError(msg, cmdRelationship)
-=======
 	case "generate":
 		return formatError(msg, cmdRelationshipGenerateDocs)
 	default:
 		return formatError(msg, cmdRelationships)
->>>>>>> 2e86d3c9
 	}
 }
 
@@ -290,17 +285,12 @@
 		return fmt.Sprintf("%s\nSee %s for usage details\n", msg, modelViewURL)
 	case cmdRegistry:
 		return fmt.Sprintf("%s\nSee %s for usage details\n", msg, registryUsageURL)
-<<<<<<< HEAD
-	case cmdRelationship:
-		return fmt.Sprintf("%s\nSee %s for usage details\n", msg, relationshipUsageURL)
 	case cmdRelationshipView:
 		return fmt.Sprintf("%s\nSee %s for usage details\n", msg, relationshipViewURL)
-=======
 	case cmdRelationships:
 		return fmt.Sprintf("%s\nSee %s for usage details\n", msg, relationshipUsageURL)
 	case cmdRelationshipGenerateDocs:
 		return fmt.Sprintf("%s\nSee %s for usage details\n", msg, cmdRelationshipGenerateDocs)
->>>>>>> 2e86d3c9
 	default:
 		return fmt.Sprintf("%s\n", msg)
 	}
