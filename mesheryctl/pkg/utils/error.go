package utils

import (
	"fmt"
	"strconv"

	"github.com/layer5io/meshkit/errors"
)

// Please reference the following before contributing an error code:
// https://docs.meshery.io/project/contributing/contributing-error
// https://github.com/meshery/meshkit/blob/master/errors/errors.go
var (
	ErrFailRequestCode        = "mesheryctl-1090"
	ErrInvalidTokenCode       = "mesheryctl-1091"
	ErrFailReqStatusCode      = "mesheryctl-1092"
	ErrAttachAuthTokenCode    = "mesheryctl-1093"
	ErrUnmarshalCode          = "mesheryctl-1094"
	ErrFileReadCode           = "mesheryctl-1095"
	ErrCreatingRequestCode    = "mesheryctl-1096"
	ErrMarshalCode            = "mesheryctl-1097"
	ErrReadResponseBodyCode   = "mesheryctl-1098"
	ErrParsingUrlCode         = "mesheryctl-1099"
	ErrNotFoundCode           = "mesheryctl-1100"
	ErrUnauthenticatedCode    = "mesheryctl-1101"
	ErrInvalidFileCode        = "mesheryctl-1102"
	ErrInvalidNameOrIDCode    = "mesheryctl-1103"
	ErrInvalidAPIResponseCode = "mesheryctl-1104"
	ErrReadConfigFileCode     = "mesheryctl-1105"
	ErrMarshalIndentCode      = "mesheryctl-1106"
	ErrLoadConfigCode         = "mesheryctl-1107"
	ErrResponseStatusBodyCode = "mesheryctl-1108"
	ErrResponseStatusCode     = "mesheryctl-1109"
	ErrJSONToYAMLCode         = "mesheryctl-1110"
	ErrOutFormatFlagCode      = "mesheryctl-1111"
	ErrParseGithubFileCode    = "mesheryctl-1112"
	ErrReadTokenCode          = "mesheryctl-1113"
	ErrRequestResponseCode    = "mesheryctl-1114"
	ErrMarshalStructToCSVCode = "mesheryctl-1115"
	ErrAppendToSheetCode      = "mesheryctl-1116"
	ErrBadRequestCode         = "mesheryctl-1117"
	ErrInvalidArgumentCode    = "mesheryctl-1118"
	ErrGeneratingIconsCode    = "mesheryctl-1119"
	ErrClearLineCode          = "mesheryctl-1120"
)

// RootError returns a formatted error message with a link to 'root' command usage page at
// in addition to the error message
func RootError(msg string) string {
	return formatError(msg, cmdRoot)
}

// PerfError returns a formatted error message with a link to 'perf' command usage page at
// in addition to the error message
func PerfError(msg string) string {
	return formatError(msg, cmdPerf)
}

// SystemError returns a formatted error message with a link to 'system' command usage page
// in addition to the error message
func SystemError(msg string) string {
	return formatError(msg, cmdSystem)
}

// SystemTokenError returns a formatted error message with a link to 'token' command usage page
// in addition to the error message
func SystemTokenError(msg string) string {
	return formatError(msg, cmdToken)
}

func SystemLifeCycleError(msg string, cmd string) string {
	switch cmd {
	case "stop":
		return formatError(msg, cmdSystemStop)
	case "update":
		return formatError(msg, cmdSystemUpdate)
	case "reset":
		return formatError(msg, cmdSystemReset)
	case "status":
		return formatError(msg, cmdSystemStatus)
	case "restart":
		return formatError(msg, cmdSystemRestart)
	default:
		return formatError(msg, cmdSystem)
	}
}

// SystemContextSubError returns a formatted error message with a link to `context` command usage page
// in addition to the error message
func SystemContextSubError(msg string, cmd string) string {
	switch cmd {
	case "delete":
		return formatError(msg, cmdContextDelete)
	case "create":
		return formatError(msg, cmdContextCreate)
	case "view":
		return formatError(msg, cmdContextView)
	default:
		return formatError(msg, cmdContext)
	}
}

// SystemChannelSubError returns a formatted error message with a link to `channel` command usage page
// in addition to the error message
func SystemChannelSubError(msg string, cmd string) string {
	switch cmd {
	case "switch":
		return formatError(msg, cmdChannelSwitch)
	case "view":
		return formatError(msg, cmdChannelView)
	case "set":
		return formatError(msg, cmdChannelSet)
	default:
		return formatError(msg, cmdChannel)
	}
}

// SystemProviderSubError returns a formatted error message with a link to `provider` command usage page
// in addition to the error message
func SystemProviderSubError(msg string, cmd string) string {
	switch cmd {
	case "switch":
		return formatError(msg, cmdProviderSwitch)
	case "view":
		return formatError(msg, cmdProviderView)
	case "set":
		return formatError(msg, cmdProviderSet)
	case "list":
		return formatError(msg, cmdProviderList)
	case "reset":
		return formatError(msg, cmdProviderReset)
	default:
		return formatError(msg, cmdProvider)
	}
}

// SystemProviderSubError returns a formatted error message with a link to `provider` command usage page
// in addition to the error message
func SystemModelSubError(msg string, cmd string) string {
	switch cmd {
	case "list":
		return formatError(msg, cmdModelList)
	case "view":
		return formatError(msg, cmdModelView)
	default:
		return formatError(msg, cmdModel)
	}
}

func EnvironmentSubError(msg string, cmd string) string {
	switch cmd {
	case "create":
		return formatError(msg, cmdEnvironmentCreate)
	case "delete":
		return formatError(msg, cmdEnvironmentDelete)
	case "list":
		return formatError(msg, cmdEnvironmentList)
	case "view":
		return formatError(msg, cmdEnvironmentView)
	default:
		return formatError(msg, cmdEnvironment)
	}
}

func WorkspaceSubError(msg string, cmd string) string {
	switch cmd {
	case "list":
		return formatError(msg, cmdWorkspaceList)
	case "create":
		return formatError(msg, cmdWorkspaceCreate)
	default:
		return formatError(msg, cmdWorkspace)
	}
}

func RegistryError(msg string, cmd string) string {
	switch cmd {
	case "publish":
		return formatError(msg, cmdRegistryPublish)
	default:
		return formatError(msg, cmdRegistry)
	}
}

func RelationshipsError(msg string, cmd string) string {
	switch cmd {
	case "view":
		return formatError(msg, cmdRelationshipView)
	case "generate":
		return formatError(msg, cmdRelationshipGenerateDocs)
<<<<<<< HEAD
	case "search":
		return formatError(msg, cmdRelationshipSearch)
=======
	case "list":
		return formatError(msg, cmdRelationshipList)
>>>>>>> 610fd589
	default:
		return formatError(msg, cmdRelationships)
	}
}

// MeshError returns a formatted error message with a link to 'mesh' command usage page in addition to the error message
func MeshError(msg string) string {
	return formatError(msg, cmdMesh)
}

// ExpError returns a formatted error message with a link to 'exp' command usage page in addition to the error message
func ExpError(msg string) string {
	return formatError(msg, cmdExp)
}

// FilterError returns a formatted error message with a link to 'filter' command usage page in addition to the error message
func FilterError(msg string) string {
	return formatError(msg, cmdFilter)
}

// FilterImportError returns a formatted error message with a link to 'filter import' command usage page in addition to the error message
func FilterImportError(msg string) string {
	return formatError(msg, cmdFilterImport)
}

// FilterDeleteError returns a formatted error message with a link to 'filter delete' command usage page in addition to the error message
func FilterDeleteError(msg string) string {
	return formatError(msg, cmdFilterDelete)
}

// FilterListError returns a formatted error message with a link to 'filter list' command usage page in addition to the error message
func FilterListError(msg string) string {
	return formatError(msg, cmdFilterList)
}

// FilterViewError returns a formatted error message with a link to 'filter view' command usage page in addition to the error message
func FilterViewError(msg string) string {
	return formatError(msg, cmdFilterView)
}

// PatternError returns a formatted error message with a link to 'pattern' command usage page in addition to the error message
func PatternError(msg string) string {
	return formatError(msg, cmdPattern)
}

// PatternViewError returns a formatted error message with a link to the 'pattern view' commad usage page in addition to the error message
func PatternViewError(msg string) string {
	return formatError(msg, cmdPatternView)
}

// formatError returns a formatted error message with a link to the meshery command URL
func formatError(msg string, cmd cmdType) string {
	switch cmd {
	case cmdRoot:
		return fmt.Sprintf("%s\nSee %s for usage details\n", msg, rootUsageURL)
	case cmdPerf:
		return fmt.Sprintf("%s\nSee %s for usage details\n", msg, perfUsageURL)
	case cmdMesh:
		return fmt.Sprintf("%s\nSee %s for usage details\n", msg, meshUsageURL)
	case cmdSystem:
		return fmt.Sprintf("%s\nSee %s for usage details\n", msg, systemUsageURL)
	case cmdSystemStop:
		return fmt.Sprintf("%s\nSee %s for usage details\n", msg, systemStopURL)
	case cmdSystemUpdate:
		return fmt.Sprintf("%s\nSee %s for usage details\n", msg, systemUpdateURL)
	case cmdSystemReset:
		return fmt.Sprintf("%s\nSee %s for usage details\n", msg, systemResetURL)
	case cmdSystemStatus:
		return fmt.Sprintf("%s\nSee %s for usage details\n", msg, systemStatusURL)
	case cmdSystemRestart:
		return fmt.Sprintf("%s\nSee %s for usage details\n", msg, systemRestartURL)
	case cmdExp:
		return fmt.Sprintf("%s\nSee %s for usage details\n", msg, expUsageURL)
	case cmdFilter:
		return fmt.Sprintf("%s\nSee %s for usage details\n", msg, filterUsageURL)
	case cmdFilterImport:
		return fmt.Sprintf("%s\nSee %s for usage details\n", msg, filterImportURL)
	case cmdFilterDelete:
		return fmt.Sprintf("%s\nSee %s for usage details\n", msg, filterDeleteURL)
	case cmdFilterList:
		return fmt.Sprintf("%s\nSee %s for usage details\n", msg, filterListURL)
	case cmdFilterView:
		return fmt.Sprintf("%s\nSee %s for usage details\n", msg, filterViewURL)
	case cmdPattern:
		return fmt.Sprintf("%s\nSee %s for usage details\n", msg, patternUsageURL)
	case cmdPatternView:
		return fmt.Sprintf("%s\nSee %s for usage details\n", msg, patternViewURL)
	case cmdContextDelete:
		return fmt.Sprintf("%s\nSee %s for usage details\n", msg, contextDeleteURL)
	case cmdContextCreate:
		return fmt.Sprintf("%s\nSee %s for usage details\n", msg, contextCreateURL)
	case cmdContextView:
		return fmt.Sprintf("%s\nSee %s for usage details\n", msg, contextViewURL)
	case cmdContext:
		return fmt.Sprintf("%s\nSee %s for usage details\n", msg, contextUsageURL)
	case cmdChannelSwitch:
		return fmt.Sprintf("%s\nSee %s for usage details\n", msg, channelSwitchURL)
	case cmdChannelView:
		return fmt.Sprintf("%s\nSee %s for usage details\n", msg, channelViewURL)
	case cmdChannelSet:
		return fmt.Sprintf("%s\nSee %s for usage details\n", msg, channelSetURL)
	case cmdChannel:
		return fmt.Sprintf("%s\nSee %s for usage details\n", msg, channelUsageURL)
	case cmdProviderView:
		return fmt.Sprintf("%s\nSee %s for usage details\n", msg, providerViewURL)
	case cmdProviderList:
		return fmt.Sprintf("%s\nSee %s for usage details\n", msg, providerListURL)
	case cmdProviderSet:
		return fmt.Sprintf("%s\nSee %s for usage details\n", msg, providerSetURL)
	case cmdProviderSwitch:
		return fmt.Sprintf("%s\nSee %s for usage details\n", msg, providerSwitchURL)
	case cmdProviderReset:
		return fmt.Sprintf("%s\nSee %s for usage details\n", msg, providerResetURL)
	case cmdProvider:
		return fmt.Sprintf("%s\nSee %s for usage details\n", msg, providerUsageURL)
	case cmdToken:
		return fmt.Sprintf("%s\nSee %s for usage details\n", msg, tokenUsageURL)
	case cmdModel:
		return fmt.Sprintf("%s\nSee %s for usage details\n", msg, modelUsageURL)
	case cmdModelList:
		return fmt.Sprintf("%s\nSee %s for usage details\n", msg, modelListURL)
	case cmdModelView:
		return fmt.Sprintf("%s\nSee %s for usage details\n", msg, modelViewURL)
	case cmdRegistry:
		return fmt.Sprintf("%s\nSee %s for usage details\n", msg, registryUsageURL)
	case cmdEnvironment:
		return fmt.Sprintf("%s\nSee %s for usage details\n", msg, environmentUsageURL)
	case cmdEnvironmentCreate:
		return fmt.Sprintf("%s\nSee %s for usage details\n", msg, environmentCreateURL)
	case cmdEnvironmentDelete:
		return fmt.Sprintf("%s\nSee %s for usage details\n", msg, environmentDeleteURL)
	case cmdEnvironmentList:
		return fmt.Sprintf("%s\nSee %s for usage details\n", msg, environmentListURL)
	case cmdEnvironmentView:
		return fmt.Sprintf("%s\nSee %s for usage details\n", msg, environmentViewURL)
	case cmdWorkspace:
		return fmt.Sprintf("%s\nSee %s for usage details\n", msg, workspaceUsageURL)
	case cmdWorkspaceCreate:
		return fmt.Sprintf("%s\nSee %s for usage details\n", msg, workspaceCreateURL)
	case cmdWorkspaceList:
		return fmt.Sprintf("%s\nSee %s for usage details\n", msg, workspaceListURL)
	case cmdRelationshipView:
		return fmt.Sprintf("%s\nSee %s for usage details\n", msg, relationshipViewURL)
	case cmdRelationships:
		return fmt.Sprintf("%s\nSee %s for usage details\n", msg, relationshipUsageURL)
	case cmdRelationshipGenerateDocs:
		return fmt.Sprintf("%s\nSee %s for usage details\n", msg, cmdRelationshipGenerateDocs)
	default:
		return fmt.Sprintf("%s\n", msg)
	}
}

func ErrFailRequest(err error) error {
	return errors.New(ErrFailRequestCode, errors.Alert,
		[]string{"Failed to make a request"},
		[]string{err.Error()},
		[]string{"Meshery server is not reachable."},
		[]string{"Ensure your Kubernetes cluster is running and your network connection is active. You can also try running 'mesheryctl system restart'."})
}

func ErrUnauthenticated() error {
	return errors.New(ErrUnauthenticatedCode, errors.Alert, []string{"Unauthenticated User"},
		[]string{"Access to this resource is unauthorized."},
		[]string{"You haven't logged in to Meshery."},
		[]string{"To proceed, log in using `mesheryctl system login`."})
}

func ErrInvalidToken() error {
	return errors.New(ErrInvalidTokenCode, errors.Alert,
		[]string{"Invalid authentication Token"},
		[]string{"The authentication token has expired or is invalid."},
		[]string{"The token in auth.json has expired or is invalid."},
		[]string{"Provide a valid user token by logging in with `mesheryctl system login`."})
}

func ErrUnmarshal(err error) error {
	return errors.New(ErrUnmarshalCode, errors.Alert,
		[]string{"Error unmarshalling response"},
		[]string{"Unable to process JSON response from server.\n" + err.Error()},
		[]string{"The JSON format from the response body is not valid."},
		[]string{"Ensure a valid JSON is provided for processing."})
}

func ErrFileRead(err error) error {
	return errors.New(ErrFileReadCode, errors.Alert,
		[]string{"File read error"},
		[]string{err.Error()},
		[]string{"The provided file is not present or has an invalid path."},
		[]string{"To proceed, provide a valid file path with a valid file."})
}

func ErrCreatingRequest(err error) error {
	return errors.New(ErrCreatingRequestCode, errors.Fatal,
		[]string{"Error occurred while making an HTTP request."},
		[]string{err.Error()},
		[]string{"Meshery is not running or there is a network issue."},
		[]string{"Check your network connection and verify the status of the Meshery server using `mesheryctl system status`."})
}

func ErrMarshal(err error) error {
	return errors.New(ErrMarshalCode, errors.Fatal,
		[]string{"Error while marshalling the content"},
		[]string{err.Error()},
		[]string{"The content provided for marshalling is invalid."},
		[]string{"Check the data structure you are providing for marshalling."})
}

func ErrReadResponseBody(err error) error {
	return errors.New(ErrReadResponseBodyCode, errors.Alert,
		[]string{"Failed to read response body from request"},
		[]string{err.Error()},
		[]string{"There might be connection failure with Meshery Server"},
		[]string{"Check the status via `mesheryctl system status`"})
}

func ErrParsingUrl(err error) error {
	return errors.New(ErrParsingUrlCode, errors.Fatal,
		[]string{"Error parsing the URL"},
		[]string{err.Error()},
		[]string{"The provided URL does not exist or the relative path is incorrect."},
		[]string{"Double-check the correctness of the URL you have inputted."})
}

func ErrNotFound(err error) error {
	return errors.New(ErrNotFoundCode, errors.Fatal,
		[]string{"Item Not Found"},
		[]string{err.Error()},
		[]string{"The item you are searching for is not present."},
		[]string{"Check whether the item is present."})
}

func ErrInvalidFile(err error) error {
	return errors.New(ErrInvalidFileCode, errors.Fatal,
		[]string{"Invalid File"},
		[]string{err.Error()},
		[]string{"File does not meet the criteria."},
		[]string{"Check the file's validity."})
}

func ErrInvalidNameOrID(err error) error {
	return errors.New(ErrInvalidNameOrIDCode, errors.Fatal,
		[]string{"Invalid Name or ID Provided"},
		[]string{err.Error()},
		[]string{"The provided Name or ID is either not present or invalid."},
		[]string{"Provide a valid Name or ID using the `list` command with the appropriate subcommand."})
}

func ErrAttachAuthToken(err error) error {
	return errors.New(ErrAttachAuthTokenCode, errors.Alert,
		[]string{"Authentication token Not Found"},
		[]string{"Authentication token not found: " + err.Error()},
		[]string{"The user is not logged in to generate a token."},
		[]string{"Log in with `mesheryctl system login` or supply a valid user token using the --token (or -t) flag."})
}

func ErrFailReqStatus(statusCode int) error {
	return errors.New(ErrFailReqStatusCode, errors.Alert,
		[]string{"Failed response server error"},
		[]string{"Response Status Code " + strconv.Itoa(statusCode) + ", possibly Server error"},
		[]string{"Invalid API call"},
		[]string{"Check your network connection and the status of Meshery Server via `mesheryctl system status`."})
}

func ErrMarshalIndent(err error) error {
	return errors.New(ErrMarshalIndentCode, errors.Alert,
		[]string{"Error indenting JSON body"},
		[]string{err.Error()},
		[]string{"Unable to format the JSON body filters due to invalid content"},
		[]string{"Check the data structure provided for proper formatting."})
}

func ErrResponseStatusBody(statusCode int, body string) error {
	return errors.New(ErrResponseStatusBodyCode, errors.Alert,
		[]string{"Incorrect status code"},
		[]string{"Server returned with status code: " + fmt.Sprint(statusCode) + "\n" + "Response: " + body},
		[]string{"Error occurred while generating a response body"},
		[]string{"Check your network connection and the status of Meshery Server via `mesheryctl system status`."})
}

func ErrResponseStatus(statusCode int) error {
	return errors.New(ErrResponseStatusCode, errors.Alert,
		[]string{"Incorrect status code"},
		[]string{"Server returned with status code: " + fmt.Sprint(statusCode)},
		[]string{"Error occurred while generating a response"},
		[]string{"Check your network connection and the status of Meshery Server via `mesheryctl system status`."})
}

func ErrJSONToYAML(err error) error {
	return errors.New(ErrJSONToYAMLCode, errors.Alert,
		[]string{"Failed to convert JSON to YAML"},
		[]string{"Error occurred while converting JSON to YAML: " + err.Error()},
		[]string{"The content provided for marshalling is invalid."},
		[]string{"Check the JSON structure you are providing for YAML conversion."})
}

func ErrOutFormatFlag() error {
	return errors.New(ErrOutFormatFlagCode, errors.Alert,
		[]string{"Invalid output format choice"},
		[]string{"Output format choice is invalid, use [json|yaml]"},
		[]string{"Invalid JSON or YAML content"},
		[]string{"Check the JSON or YAML structure."})
}

func ErrReadConfigFile(err error) error {
	return errors.New(ErrReadConfigFileCode, errors.Alert,
		[]string{"Unable to read meshconfig file"},
		[]string{"Unable to read the meshconfig file from the specified path: " + err.Error()},
		[]string{"The provided file is not present or has an invalid path"},
		[]string{"Provide a valid file path with a valid meshconfig file."})
}

func ErrInvalidAPIResponse(err error) error {
	return errors.New(ErrInvalidAPIResponseCode, errors.Fatal,
		[]string{"Invalid API response encountered"},
		[]string{"Invalid API response encountered: " + err.Error()},
		[]string{"Error occurred while generating a response body"},
		[]string{"Check your network connection and the status of Meshery Server via `mesheryctl system status`."})
}

func ErrLoadConfig(err error) error {
	return errors.New(ErrLoadConfigCode, errors.Alert,
		[]string{"Error processing config"},
		[]string{"Error processing config:" + err.Error()},
		[]string{"Unable to load meshconfig due to wrong configurations"},
		[]string{"Ensure your `config.yaml` file in your `.meshery` is valid, or run `mesheryctl system config`."})
}

func ErrParseGithubFile(err error, URL string) error {
	return errors.New(ErrParseGithubFileCode, errors.Alert,
		[]string{"Failed to parse github file"},
		[]string{"Failed to parse github file" + err.Error()},
		[]string{"Unable to retrieve file from URL: %s", URL},
		[]string{"Ensure you have a github url in file path"})
}

func ErrReadToken(err error) error {
	return errors.New(ErrReadTokenCode, errors.Alert,
		[]string{"Could not read token"},
		[]string{err.Error()},
		[]string{"Token file is invalid"},
		[]string{"Provide a valid user token by logging in with `mesheryctl system login`."})
}

func ErrRequestResponse(err error) error {
	return errors.New(ErrRequestResponseCode, errors.Alert,
		[]string{"Failed to handle request"},
		[]string{"Unable to create a response from request" + err.Error()},
		[]string{"Error occurred while generating a response"},
		[]string{"Check your network connection and the status of Meshery Server via `mesheryctl system status`."})
}

func ErrMarshalStructToCSV(err error) error {
	return errors.New(ErrMarshalStructToCSVCode, errors.Alert,
		[]string{"Failed to marshal struct to csv"},
		[]string{err.Error()},
		[]string{"The column names in your spreadsheet do not match the names in the struct.", " For example, the spreadsheet has a column named 'First Name' but the struct expects a column named 'firstname'. Please make sure the names match exactly."},
		[]string{"The column names in the spreadsheet do not match the names in the struct. Please make sure they are spelled exactly the same and use the same case (uppercase/lowercase).", "The value you are trying to convert is not of the expected type for the column. Please ensure it is a [number, string, date, etc.].", "The column names in your spreadsheet do not match the names in the struct. For example, the spreadsheet has a column named 'First Name' but the struct expects a column named 'firstname'. Please make sure the names match exactly."})
}

func ErrAppendToSheet(err error, id string) error {
	return errors.New(ErrAppendToSheetCode, errors.Alert,
		[]string{fmt.Sprintf("Failed to append data into sheet %s", id)},
		[]string{err.Error()},
		[]string{"Error occurred while appending to the spreadsheet", "The credential might be incorrect/expired"},
		[]string{"Ensure correct append range (A1 notation) is used", "Ensure correct credential is used"})
}

func ErrBadRequest(err error) error {
	return errors.New(ErrBadRequestCode, errors.Alert,
		[]string{"Failed to delete the connection"},
		[]string{err.Error()},
		[]string{"Error occurred while deleting the connection"},
		[]string{"Check your network connection and the status of Meshery Server via `mesheryctl system status`."})
}

func ErrInvalidArgument(err error) error {
	return errors.New(ErrInvalidArgumentCode, errors.Alert, []string{"Invalid Argument"}, []string{err.Error()}, []string{"Invalid Argument"}, []string{"Please check the arguments passed"})
}

func ErrGeneratingIcons(err error, path string) error {
	return errors.New(
		ErrGeneratingIconsCode,
		errors.Alert,
		[]string{"error generating icons at ", path},
		[]string{err.Error()},
		[]string{"Model SVG data is missing", "Model name formatting issue"},
		[]string{"Ensure model SVG data is provided in model definition", "Ensure model name formatting is correct"},
	)
}

func ErrClearLine(err error) error {
	return errors.New(ErrClearLineCode, errors.Alert,
		[]string{"Failed to clear terminal"},
		[]string{err.Error()},
		[]string{"Error occurred while attempting to clear the command-line interface"},
		[]string{"Check if the required clear commands ('clear' or 'cls') are available in the system's PATH"})
}<|MERGE_RESOLUTION|>--- conflicted
+++ resolved
@@ -188,13 +188,10 @@
 		return formatError(msg, cmdRelationshipView)
 	case "generate":
 		return formatError(msg, cmdRelationshipGenerateDocs)
-<<<<<<< HEAD
 	case "search":
 		return formatError(msg, cmdRelationshipSearch)
-=======
 	case "list":
 		return formatError(msg, cmdRelationshipList)
->>>>>>> 610fd589
 	default:
 		return formatError(msg, cmdRelationships)
 	}
