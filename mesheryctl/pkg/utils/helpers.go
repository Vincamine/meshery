package utils

import (
	"bufio"
	"bytes"
	crand "crypto/rand"
	"encoding/binary"
	"encoding/json"
	"fmt"
	"io"
	"io/ioutil"
	"math/rand"
	"mime/multipart"
	"net/http"
	"net/url"
	"os"
	"os/exec"
	"path"
	"path/filepath"
	"runtime"
	"strings"
	"time"

	"github.com/layer5io/meshery/mesheryctl/internal/cli/root/config"
	"github.com/layer5io/meshery/models"
	"github.com/pkg/errors"
	"github.com/spf13/cobra"
	"github.com/spf13/viper"
	"gopkg.in/yaml.v2"

	log "github.com/sirupsen/logrus"
)

const (
	dockerComposeWebURL         = "https://api.github.com/repos/docker/compose/releases/latest"
	defaultDockerComposeVersion = "1.24.1/docker-compose"
	dockerComposeBinaryURL      = "https://github.com/docker/compose/releases/download/"
	dockerComposeBinary         = "/usr/local/bin/docker-compose"

	// Usage URLs
	docsBaseURL = "https://docs.meshery.io/"

	rootUsageURL   = docsBaseURL + "guides/mesheryctl/#global-commands-and-flags"
	perfUsageURL   = docsBaseURL + "guides/mesheryctl/#performance-management"
	systemUsageURL = docsBaseURL + "guides/mesheryctl/#meshery-lifecycle-management"
	meshUsageURL   = docsBaseURL + "guides/mesheryctl/#service-mesh-lifecycle-management"
)

const (

	// Repo Details
	mesheryGitHubOrg  string = "layer5io"
	mesheryGitHubRepo string = "meshery"
)

type cmdType string

const (
	cmdRoot   cmdType = "root"
	cmdPerf   cmdType = "perf"
	cmdMesh   cmdType = "mesh"
	cmdSystem cmdType = "system"
)

var (
	// ResetFlag indicates if a reset is required
	ResetFlag bool
	// MesheryFolder is the default relative location of the meshery config
	// related configuration files.
	MesheryFolder = ".meshery"
	// DockerComposeFile is the default location within the MesheryFolder
	// where the docker compose file is located.
	DockerComposeFile = "meshery.yaml"
	// ManifestsFolder is where the Kubernetes manifests are stored
	ManifestsFolder = "manifests"
	// AuthConfigFile is the location of the auth file for performing perf testing
	AuthConfigFile = "auth.json"
	// DefaultConfigPath is the detail path to mesheryctl config
	DefaultConfigPath = "config.yaml"
	// MesheryService is the name of a Kubernetes manifest file required to setup Meshery
	// check https://github.com/layer5io/meshery/tree/master/install/deployment_yamls/k8s
	MesheryService = "meshery-service.yaml"
	// ServiceAccount is the name of a Kubernetes manifest file required to setup Meshery
	// check https://github.com/layer5io/meshery/tree/master/install/deployment_yamls/k8s
	ServiceAccount = "service-account.yaml"
	// ViperCompose is an instance of viper for docker-compose
	ViperCompose = viper.New()
	// SilentFlag skips waiting for user input and proceeds with default options
	SilentFlag bool
)

// ListOfAdapters returns the list of adapters available
var ListOfAdapters = []string{"meshery-istio", "meshery-linkerd", "meshery-consul", "meshery-octarine", "meshery-nsm", "meshery-kuma", "meshery-cpx", "meshery-osm", "meshery-nginx-sm"}

// TemplateContext is the template context provided when creating a config file
var TemplateContext = models.Context{
	Endpoint: "http://localhost:9081",
	Token: models.Token{
		Name:     "Default",
		Location: AuthConfigFile,
	},
	Platform: "docker",
	Adapters: ListOfAdapters,
	Channel:  "stable",
}

type cryptoSource struct{}

func (s cryptoSource) Seed(seed int64) {}

// Int63 to generate high security rand through crypto
func (s cryptoSource) Int63() int64 {
	return int64(s.Uint64() & ^uint64(1<<63))
}

func (s cryptoSource) Uint64() (v uint64) {
	err := binary.Read(crand.Reader, binary.BigEndian, &v)
	if err != nil {
		log.Fatal(err)
	}
	return v
}

const tokenName = "token"
const providerName = "meshery-provider"

var seededRand = rand.New(
	rand.NewSource(time.Now().UnixNano()))

// StringWithCharset generates a random string with a given length
func StringWithCharset(length int) string {
	const charset = "abcdefghijklmnopqrstuvwxyz"
	// + "ABCDEFGHIJKLMNOPQRSTUVWXYZ0123456789"
	b := make([]byte, length)
	for i := range b {
		b[i] = charset[seededRand.Intn(len(charset))]
	}
	return string(b)
}

// SafeClose is a helper function help to close the io
func SafeClose(co io.Closer) {
	if cerr := co.Close(); cerr != nil {
		log.Error(cerr)
	}
}

// DownloadFile from url and save to configured file location
func DownloadFile(filepath string, url string) error {
	// Get the data
	resp, err := http.Get(url)
	if err != nil {
		return errors.Wrapf(err, "failed to make GET request to %s", url)
	}
	defer func() {
		_ = resp.Body.Close()
	}()
	// Create the file
	out, err := os.Create(filepath)
	if err != nil {
		return errors.Wrapf(err, "failed to create file %s", filepath)
	}
	defer func() {
		_ = out.Close()
	}()
	// Write the body to file
	_, err = io.Copy(out, resp.Body)
	if err != nil {
		return errors.Wrap(err, "failed to copy response body")
	}

	return nil
}

// GetMesheryGitHubOrg retrieves the name of the GitHub organization under which the Meshery repository resides.
func GetMesheryGitHubOrg() string {
	return mesheryGitHubOrg
}

// GetMesheryGitHubRepo retrieves the name of the Meshery repository
func GetMesheryGitHubRepo() string {
	return mesheryGitHubRepo
}

func prereq() ([]byte, []byte, error) {
	ostype, err := exec.Command("uname", "-s").Output()
	if err != nil {
		return nil, nil, errors.Wrap(err, "could not find os type")
	}

	osarch, err := exec.Command("uname", "-m").Output()
	if err != nil {
		return nil, nil, errors.Wrap(err, "could not find os arch type")
	}

	return ostype, osarch, nil
}

// SetFileLocation to set absolute path
func SetFileLocation() error {
	// Find home directory.
	home, err := os.UserHomeDir()
	if err != nil {
		return errors.Wrap(err, "failed to get users home directory")
	}
	MesheryFolder = path.Join(home, MesheryFolder)
	DockerComposeFile = path.Join(MesheryFolder, DockerComposeFile)
	AuthConfigFile = path.Join(MesheryFolder, AuthConfigFile)
	DefaultConfigPath = path.Join(MesheryFolder, DefaultConfigPath)
	return nil
}

//PreReqCheck prerequisites check
func PreReqCheck(subcommand string) error {
	mctlCfg, err := config.GetMesheryCtl(viper.GetViper())
	if err != nil {
		return errors.Wrap(err, "error processing config")
	}
	if mctlCfg.GetContextContent().Platform == "docker" {
		//Check whether docker daemon is running or not
		if err := exec.Command("docker", "ps").Run(); err != nil {
			log.Info("Docker is not running.")
			//No auto installation of docker for windows
			if runtime.GOOS == "windows" {
				return errors.Wrapf(err, "Please start Docker. Run `mesheryctl system %s` once Docker is started.", subcommand)
			}
			err = startdockerdaemon(subcommand)
			if err != nil {
				return errors.Wrapf(err, "failed to start Docker.")
			}
		}
		//Check for installed docker-compose on client system
		if err := exec.Command("docker-compose", "-v").Run(); err != nil {
			log.Info("Docker-Compose is not installed")
			//No auto installation of Docker-compose for windows
			if runtime.GOOS == "windows" {
				return errors.Wrapf(err, "please install docker-compose. Run `mesheryctl system %s` after docker-compose is installed.", subcommand)
			}
			err = installprereq()
			if err != nil {
				return errors.Wrapf(err, "failed to install prerequisites. Run `mesheryctl system %s` after docker-compose is installed.", subcommand)
			}
		}
	}
	return nil
}

func startdockerdaemon(subcommand string) error {
	userResponse := false
	// read user input on whether to start Docker daemon or not.
	if SilentFlag {
		userResponse = true
	} else {
		userResponse = AskForConfirmation("Start Docker now")
	}
	if userResponse != true {
		return errors.Errorf("Please start Docker, then run the command `mesheryctl system %s`", subcommand)
	}

	log.Info("Attempting to start Docker...")
	// once user gaves permission, start docker daemon on linux/macOS
	if runtime.GOOS == "linux" {
		if err := exec.Command("sudo", "service", "docker", "start").Run(); err != nil {
			return errors.Wrapf(err, "please start Docker then run the command `mesheryctl system %s`", subcommand)
		}
	} else {
		// Assuming we are on macOS, try to start Docker from default path
		cmd := exec.Command("/Applications/Docker.app/Contents/MacOS/Docker")
		err := cmd.Start()
		if err != nil {
			return errors.Wrapf(err, "please start Docker then run the command `mesheryctl system %s`", subcommand)
		}
		// wait for few seconds for docker to start
		err = exec.Command("sleep", "30").Run()
		if err != nil {
			return errors.Wrapf(err, "please start Docker then run the command `mesheryctl system %s`", subcommand)
		}
		// check whether docker started successfully or not, throw an error message otherwise
		if err := exec.Command("docker", "ps").Run(); err != nil {
			return errors.Wrapf(err, "please start Docker then run the command `mesheryctl system %s`", subcommand)
		}
	}
	log.Info("Prerequisite Docker started.")
	return nil
}

func installprereq() error {
	log.Info("Attempting Docker-Compose installation...")
	ostype, osarch, err := prereq()
	if err != nil {
		return errors.Wrap(err, "failed to get prerequisites")
	}

	osdetails := strings.TrimRight(string(ostype), "\r\n") + "-" + strings.TrimRight(string(osarch), "\r\n")

	dockerComposeBinaryURL := dockerComposeBinaryURL
	//checks for the latest docker-compose
	resp, err := http.Get(dockerComposeWebURL)
	if err != nil {
		dockerComposeBinaryURL = dockerComposeBinaryURL + defaultDockerComposeVersion
	} else {
		var dat map[string]interface{}
		body, err := ioutil.ReadAll(resp.Body)
		if err != nil {
			return errors.Wrap(err, "failed to read response body")
		}
		if err := json.Unmarshal(body, &dat); err != nil {
			return errors.Wrap(err, "failed to unmarshal json into object")
		}
		num := dat["tag_name"]
		dockerComposeBinaryURL = fmt.Sprintf(dockerComposeBinaryURL+"%v/docker-compose", num)
	}
	dockerComposeBinaryURL = dockerComposeBinaryURL + "-" + osdetails
	if err := DownloadFile(dockerComposeBinary, dockerComposeBinaryURL); err != nil {
		return errors.Wrapf(err, "failed to download %s from %s", dockerComposeBinary, dockerComposeBinaryURL)
	}
	if err := exec.Command("chmod", "+x", dockerComposeBinary).Run(); err != nil {
		return errors.Wrap(err, "failed to execute command")
	}
	log.Info("Prerequisite Docker Compose is installed.")
	return nil
}

// IsMesheryRunning checks if the meshery server containers are up and running
func IsMesheryRunning() bool {
	op, err := exec.Command("docker-compose", "-f", DockerComposeFile, "ps").Output()
	if err != nil {
		return false
	}
	return strings.Contains(string(op), "meshery")
}

// AddAuthDetails Adds authentication cookies to the request
func AddAuthDetails(req *http.Request, filepath string) error {
	file, err := ioutil.ReadFile(filepath)
	if err != nil {
		err = errors.Wrap(err, "could not read token:")
		return err
	}
	var tokenObj map[string]string
	if err := json.Unmarshal(file, &tokenObj); err != nil {
		err = errors.Wrap(err, "token file invalid:")
		return err
	}
	req.AddCookie(&http.Cookie{
		Name:     tokenName,
		Value:    tokenObj[tokenName],
		HttpOnly: true,
	})
	req.AddCookie(&http.Cookie{
		Name:     providerName,
		Value:    tokenObj[providerName],
		HttpOnly: true,
	})
	return nil
}

// UpdateAuthDetails checks gets the token (old/refreshed) from meshery server and writes it back to the config file
func UpdateAuthDetails(filepath string) error {
	mctlCfg, err := config.GetMesheryCtl(viper.GetViper())
	if err != nil {
		return errors.Wrap(err, "error processing config")
	}

	// TODO: get this from the global config
	req, err := http.NewRequest("GET", mctlCfg.GetBaseMesheryURL()+"/api/gettoken", bytes.NewBuffer([]byte("")))
	if err != nil {
		err = errors.Wrap(err, "error Creating the request :")
		return err
	}
	if err := AddAuthDetails(req, filepath); err != nil {
		return err
	}

	client := &http.Client{}
	resp, err := client.Do(req)
	defer SafeClose(resp.Body)

	if err != nil {
		err = errors.Wrap(err, "error dispatching there request :")
		return err
	}

	data, err := ioutil.ReadAll(resp.Body)
	if err != nil {
		err = errors.Wrap(err, "error reading body :")
		return err
	}

	if ContentTypeIsHTML(resp) {
		return errors.New("invalid body")
	}

	return ioutil.WriteFile(filepath, data, os.ModePerm)
}

// UploadFileWithParams returns a request configured to upload files with other values
func UploadFileWithParams(uri string, params map[string]string, paramName, path string) (*http.Request, error) {
	file, err := os.Open(path)
	if err != nil {
		return nil, err
	}
	fileContents, err := ioutil.ReadAll(file)
	if err != nil {
		return nil, err
	}
	fi, err := file.Stat()
	if err != nil {
		return nil, err
	}
	if err = file.Close(); err != nil {
		return nil, err
	}

	body := new(bytes.Buffer)
	writer := multipart.NewWriter(body)
	part, err := writer.CreateFormFile(paramName, fi.Name())
	if err != nil {
		return nil, err
	}
	_, err = part.Write(fileContents)
	if err != nil {
		return nil, err
	}

	for key, val := range params {
		_ = writer.WriteField(key, val)
	}
	err = writer.Close()
	if err != nil {
		return nil, err
	}

	request, err := http.NewRequest("POST", uri, body)
	if err != nil {
		return nil, err
	}
	request.Header.Add("Content-Type", writer.FormDataContentType())
	return request, nil
}

// RootError returns a formatted error message with a link to 'root' command usage page at
// in addition to the error message
func RootError(msg string) string {
	return formatError(msg, cmdRoot)
}

// PerfError returns a formatted error message with a link to 'perf' command usage page at
// in addition to the error message
func PerfError(msg string) string {
	return formatError(msg, cmdPerf)
}

// SystemError returns a formatted error message with a link to 'system' command usage page
// in addition to the error message
func SystemError(msg string) string {
	return formatError(msg, cmdSystem)
}

// MeshError returns a formatted error message with a link to 'mesh' command usage page in addition to the error message
//func MeshError(msg string) string {
//	return formatError(msg, cmdMesh)
//}

// formatError returns a formatted error message with a link to the meshery command URL
func formatError(msg string, cmd cmdType) string {
	switch cmd {
	case cmdRoot:
		return fmt.Sprintf("%s\nSee %s for usage details\n", msg, rootUsageURL)
	case cmdPerf:
		return fmt.Sprintf("%s\nSee %s for usage details\n", msg, perfUsageURL)
	case cmdMesh:
		return fmt.Sprintf("%s\nSee %s for usage details\n", msg, meshUsageURL)
	case cmdSystem:
		return fmt.Sprintf("%s\nSee %s for usage details\n", msg, systemUsageURL)
	}
	return fmt.Sprintf("%s\n", msg)
}

// IsValidSubcommand checks if the passed subcommand is supported by the parent command
func IsValidSubcommand(available []*cobra.Command, sub string) bool {
	for _, s := range available {
		if sub == s.CalledAs() {
			return true
		}
	}
	return false
}

// ContentTypeIsHTML Checks if the response is an HTML resposnse
func ContentTypeIsHTML(resp *http.Response) bool {
	ctString := strings.Split(resp.Header.Get("Content-Type"), ";")
	if len(ctString) < 1 {
		return false
	}
	if ctString[0] == "text/html" {
		return true
	}
	return false
}

// UpdateMesheryContainers runs the update command for meshery client
func UpdateMesheryContainers() error {
	log.Info("Updating Meshery now...")

	start := exec.Command("docker-compose", "-f", DockerComposeFile, "pull")
	start.Stdout = os.Stdout
	start.Stderr = os.Stderr
	if err := start.Run(); err != nil {
		return errors.Wrap(err, SystemError("failed to start meshery"))
	}
	return nil
}

// AskForConfirmation asks the user for confirmation. A user must type in "yes" or "no" and then press enter. It has fuzzy matching, so "y", "Y", "yes", "YES", and "Yes" all count as confirmations. If the input is not recognized, it will ask again. The function does not return until it gets a valid response from the user.
func AskForConfirmation(s string) bool {
	reader := bufio.NewReader(os.Stdin)

	for {
		fmt.Printf("%s [y/n]? ", s)

		response, err := reader.ReadString('\n')
		if err != nil {
			log.Fatal(err)
		}

		response = strings.ToLower(strings.TrimSpace(response))

		if response == "y" || response == "yes" {
			return true
		} else if response == "n" || response == "no" {
			return false
		}
	}
}

// CreateConfigFile creates config file in Meshery Folder
func CreateConfigFile() error {
	if _, err := os.Stat(DefaultConfigPath); os.IsNotExist(err) {
		_, err := os.Create(DefaultConfigPath)
		if err != nil {
			return err
		}
	}
	return nil
}

// AddContextToConfig adds context passed to it to mesheryctl config file
func AddContextToConfig(contextName string, context models.Context, configPath string, set bool) error {
	var currentConfig models.MesheryCtlConfig
	if _, err := os.Stat(configPath); os.IsNotExist(err) {
		return err
	}

	file, err := ioutil.ReadFile(configPath)
	if err != nil {
		return err
	}

	err = yaml.Unmarshal(file, &currentConfig)
	if err != nil {
		return err
	}

	if currentConfig.Contexts == nil {
		currentConfig.Contexts = map[string]models.Context{}
	}

	_, exists := currentConfig.Contexts[contextName]
	if exists {
		return errors.New("error adding context: a context with same name already exists")
	}

	currentConfig.Contexts[contextName] = context
	if set {
		currentConfig.CurrentContext = contextName
	}

	content, err := yaml.Marshal(currentConfig)
	if err != nil {
		return err
	}

	err = ioutil.WriteFile(configPath, content, 0644)
	if err != nil {
		return err
	}

	return nil
}

// ValidateURL validates url provided for meshery backend to mesheryctl context
func ValidateURL(URL string) error {
	ParsedURL, err := url.ParseRequestURI(URL)
	if err != nil {
		return err
	}
	if ParsedURL.Scheme != "http" && ParsedURL.Scheme != "https" {
		return fmt.Errorf("%s is not a supported protocol", ParsedURL.Scheme)
	}
	return nil
}

<<<<<<< HEAD
// ListManifests lists the manifest files stored in GitHub
func ListManifests(url string) ([]Manifest, error) {
	resp, err := http.Get(url)
	if err != nil {
		return nil, errors.Wrapf(err, "failed to make GET request to %s", url)
	}
	defer SafeClose(resp.Body)

	body, err := ioutil.ReadAll(resp.Body)
	if err != nil {
		return nil, errors.Wrap(err, "failed to read response body")
	}

	var manLis ManifestList

	json.Unmarshal([]byte(body), &manLis)
	return manLis.Tree, nil
}

// GetManifestURL returns the URLs for the manifest files
func GetManifestURL(manifest Manifest, rawManifestsURL string) string {
	var manifestURL string

	if manifest.Typ == "blob" {
		manifestURL = rawManifestsURL + manifest.Path
		return manifestURL
	}
	return ""
}

// DownloadManifests downloads all the Kubernetes manifest files
func DownloadManifests(manifestArr []Manifest, rawManifestsURL string) error {
	for _, manifest := range manifestArr {
		if manifestFile := GetManifestURL(manifest, rawManifestsURL); manifestFile != "" {
			// download the manifest files to ~/.meshery/manifests folder
			filepath := filepath.Join(MesheryFolder, ManifestsFolder, manifest.Path)
			if err := DownloadFile(filepath, manifestFile); err != nil {
				return errors.Wrapf(err, SystemError(fmt.Sprintf("failed to download %s file from %s", filepath, manifestFile)))
			}
		}
	}
	return nil
=======
// GetLatestStableReleaseTag fetches and returns the latest release tag from GitHub
func GetLatestStableReleaseTag() (string, error) {
	url := "https://api.github.com/repos/layer5io/meshery/releases/latest"
	resp, err := http.Get(url)
	if err != nil {
		return "", errors.Wrapf(err, "failed to make GET request to %s", url)
	}
	defer SafeClose(resp.Body)

	var dat map[string]interface{}
	body, err := ioutil.ReadAll(resp.Body)
	if err != nil {
		return "", errors.Wrap(err, "failed to read response body")
	}
	if err := json.Unmarshal(body, &dat); err != nil {
		return "", errors.Wrap(err, "failed to unmarshal json into object")
	}

	return dat["tag_name"].(string), nil
>>>>>>> f6208847
}<|MERGE_RESOLUTION|>--- conflicted
+++ resolved
@@ -601,7 +601,6 @@
 	return nil
 }
 
-<<<<<<< HEAD
 // ListManifests lists the manifest files stored in GitHub
 func ListManifests(url string) ([]Manifest, error) {
 	resp, err := http.Get(url)
@@ -644,7 +643,7 @@
 		}
 	}
 	return nil
-=======
+
 // GetLatestStableReleaseTag fetches and returns the latest release tag from GitHub
 func GetLatestStableReleaseTag() (string, error) {
 	url := "https://api.github.com/repos/layer5io/meshery/releases/latest"
@@ -664,5 +663,4 @@
 	}
 
 	return dat["tag_name"].(string), nil
->>>>>>> f6208847
 }