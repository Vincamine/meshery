package app

import (
	"bufio"
	"bytes"
	"encoding/json"
	"fmt"
	"io"
	"net/http"
	"os"
	"path"
	"strconv"
	"strings"

	"github.com/asaskevich/govalidator"
	"github.com/layer5io/meshery/mesheryctl/internal/cli/root/config"
	"github.com/layer5io/meshery/mesheryctl/pkg/utils"
	"github.com/layer5io/meshery/models"
	"github.com/pkg/errors"
	"github.com/spf13/cobra"
	"github.com/spf13/viper"
)

var (
	skipSave   bool   // skip saving the app
	appFile    string // app file
	sourceType string // app file type (manifest / compose)
)

var validSourceTypes []string

var onboardCmd = &cobra.Command{
	Use:   "onboard",
	Short: "Onboard application",
<<<<<<< HEAD
	Long:  `Command will trigger deploy of Application file`,
=======
	Long:  `Command will trigger deploy of application`,
	Args:  cobra.MinimumNArgs(0),
>>>>>>> dd742dcb
	Example: `
// Onboard application by providing file path
mesheryctl app onboard -f [filepath] -s [source type]

Example:
mesheryctl app onboard -f ./application.yml -s "Kubernetes Manifest"

! Refer below image link for usage
* Usage of mesheryctl app onboard
# ![app-onboard-usage](../../../../docs/assets/img/mesheryctl/app-onboard.png)
	`,
<<<<<<< HEAD
	Args: func(_ *cobra.Command, args []string) error {
		const errMsg = `Usage: mesheryctl app onboard -f [filepath] -s [source type]
Example: mesheryctl app onboard -f ./application.yml -s "Kubernetes Manifest"
Description: Onboard application`

		if len(args) == 0 {
			return fmt.Errorf("the path does not exist \n\n%v", errMsg)
		}
		return nil
	},
=======
	PreRunE: func(cmd *cobra.Command, args []string) error {
		mctlCfg, err := config.GetMesheryCtl(viper.GetViper())
		if err != nil {
			return err
		}
		validTypesURL := mctlCfg.GetBaseMesheryURL() + "/api/application/types"
		client := &http.Client{}
		req, err := utils.NewRequest("GET", validTypesURL, nil)
		if err != nil {
			return err
		}

		resp, err := client.Do(req)
		if err != nil {
			return err
		}

		if resp.StatusCode != 200 {
			return errors.Errorf("Response Status Code %d, possible Server Error", resp.StatusCode)
		}
		defer resp.Body.Close()

		var response []*models.ApplicationSourceTypesAPIResponse

		body, err := io.ReadAll(resp.Body)
		if err != nil {
			return errors.Wrap(err, utils.PerfError("failed to read response body"))
		}
		err = json.Unmarshal(body, &response)
		if err != nil {
			return errors.Wrap(err, "failed to unmarshal response body")
		}

		for _, apiResponse := range response {
			validSourceTypes = append(validSourceTypes, apiResponse.ApplicationType)
		}

		return nil
	},

>>>>>>> dd742dcb
	RunE: func(cmd *cobra.Command, args []string) error {
		var req *http.Request
		var err error
		client := &http.Client{}

		mctlCfg, err := config.GetMesheryCtl(viper.GetViper())
		if err != nil {
			return errors.Wrap(err, "error processing config")
		}

		deployURL := mctlCfg.GetBaseMesheryURL() + "/api/application/deploy"
		appURL := mctlCfg.GetBaseMesheryURL() + "/api/application"
		patternURL := mctlCfg.GetBaseMesheryURL() + "/api/pattern"

		// app name has been passed
		if len(args) > 0 {
			// Merge args to get app-name
			appName := strings.Join(args, "%20")

			// search and fetch apps with app-name
			utils.Log.Debug("Fetching apps")

			req, err = utils.NewRequest("GET", appURL+"?search="+appName, nil)
			if err != nil {
				return err
			}

			resp, err := client.Do(req)
			if err != nil {
				return err
			}

			var response *models.ApplicationsAPIResponse
			// failsafe (bad api call)
			if resp.StatusCode != 200 {
				return errors.Errorf("Response Status Code %d, possible Server Error", resp.StatusCode)
			}
			defer resp.Body.Close()
			body, err := io.ReadAll(resp.Body)
			if err != nil {
				return errors.Wrap(err, utils.PerfError("failed to read response body"))
			}
			err = json.Unmarshal(body, &response)
			if err != nil {
				return errors.Wrap(err, "failed to unmarshal response body")
			}

			index := 0
			if len(response.Applications) == 0 {
				return errors.New("no apps found with the given name")
			} else if len(response.Applications) == 1 {
				appFile = response.Applications[0].ApplicationFile
			} else {
				// Multiple apps with same name
				index = multipleApplicationsConfirmation(response.Applications)
				appFile = response.Applications[index].ApplicationFile
			}
		} else {
			// Check if a valid source type is set
			if !isValidSource(sourceType) {
				return errors.Errorf("application source type (-s) invalid or not passed.\nAllowed source types: %s", strings.Join(validSourceTypes, ", "))
			}
			// Method to check if the entered file is a URL or not
			if validURL := govalidator.IsURL(file); !validURL {
				content, err := os.ReadFile(file)
				if err != nil {
					return err
				}
				text := string(content)

				// if --skip-save is not passed we save the apps first
				if !skipSave {
					jsonValues, err := json.Marshal(map[string]interface{}{
						"application_data": map[string]interface{}{
							"name":             path.Base(file),
							"application_file": text,
						},
						"save": true,
					})
					if err != nil {
						return err
					}
					req, err = utils.NewRequest("POST", appURL+"/"+sourceType, bytes.NewBuffer(jsonValues))
					if err != nil {
						return err
					}

					resp, err := client.Do(req)
					if err != nil {
						return err
					}
					utils.Log.Debug("saved app file")
					var response []*models.MesheryApplication
					// failsafe (bad api call)
					if resp.StatusCode != 200 {
						return errors.Errorf("Response Status Code %d, possible Server Error", resp.StatusCode)
					}
					defer resp.Body.Close()

					body, err := io.ReadAll(resp.Body)
					if err != nil {
						return errors.Wrap(err, utils.PerfError("failed to read response body"))
					}
					err = json.Unmarshal(body, &response)
					if err != nil {
						return errors.Wrap(err, "failed to unmarshal response body")
					}
				}

				// setup app file
				appFile = text
			} else {
				var jsonValues []byte
				url, path, err := utils.ParseURLGithub(file)
				if err != nil {
					return err
				}

				utils.Log.Debug(url)
				utils.Log.Debug(path)

				// save the app with Github URL
				if !skipSave {
					if path != "" {
						jsonValues, _ = json.Marshal(map[string]interface{}{
							"url":  url,
							"path": path,
							"save": true,
						})
					} else {
						jsonValues, _ = json.Marshal(map[string]interface{}{
							"url":  url,
							"save": true,
						})
					}
				} else { // we don't save the app
					if path != "" {
						jsonValues, _ = json.Marshal(map[string]interface{}{
							"url":  url,
							"path": path,
							"save": false,
						})
					} else {
						jsonValues, _ = json.Marshal(map[string]interface{}{
							"url":  url,
							"save": false,
						})
					}
				}
				req, err = utils.NewRequest("POST", appURL+"/"+sourceType, bytes.NewBuffer(jsonValues))
				if err != nil {
					return err
				}

				resp, err := client.Do(req)
				if err != nil {
					return err
				}
				utils.Log.Debug("remote hosted app request success")
				var response []*models.MesheryApplication
				// failsafe (bad api call)
				if resp.StatusCode != 200 {
					return errors.Errorf("Response Status Code %d, possible Server Error", resp.StatusCode)
				}
				defer resp.Body.Close()

				body, err := io.ReadAll(resp.Body)
				if err != nil {
					return errors.Wrap(err, utils.PerfError("failed to read response body"))
				}
				err = json.Unmarshal(body, &response)
				if err != nil {
					return errors.Wrap(err, "failed to unmarshal response body")
				}

				// setup app file here
				appFile = response[0].ApplicationFile
			}
		}

		// Convert App File into Pattern File
		jsonValues, _ := json.Marshal(map[string]interface{}{
			"K8sManifest": appFile,
		})

		req, err = utils.NewRequest("POST", patternURL, bytes.NewBuffer(jsonValues))
		if err != nil {
			return err
		}

		resp, err := client.Do(req)
		if err != nil {
			return err
		}
		defer resp.Body.Close()

		var response []*models.MesheryPattern
		// bad api call
		if resp.StatusCode != 200 {
			return errors.Errorf("Response Status Code %d, possible Server Error", resp.StatusCode)
		}

		body, err := io.ReadAll(resp.Body)
		if err != nil {
			return errors.Wrap(err, utils.PerfError("failed to read response body"))
		}

		err = json.Unmarshal(body, &response)
		if err != nil {
			return errors.Wrap(err, "failed to unmarshal response body")
		}

		utils.Log.Debug("application file converted to pattern file")

		patternFile := response[0].PatternFile

		req, err = utils.NewRequest("POST", deployURL, bytes.NewBuffer([]byte(patternFile)))
		if err != nil {
			return err
		}

		res, err := client.Do(req)
		if err != nil {
			return err
		}

		defer res.Body.Close()
		body, err = io.ReadAll(res.Body)
		if err != nil {
			return err
		}

		if res.StatusCode == 200 {
			utils.Log.Info("app successfully onboarded")
		}
		utils.Log.Info(string(body))
		return nil
	},
}

func multipleApplicationsConfirmation(profiles []models.MesheryApplication) int {
	reader := bufio.NewReader(os.Stdin)

	for index, a := range profiles {
		fmt.Printf("Index: %v\n", index)
		fmt.Printf("Name: %v\n", a.Name)
		fmt.Printf("ID: %s\n", a.ID.String())
		fmt.Printf("ApplicationFile:\n")
		fmt.Printf(a.ApplicationFile)
		fmt.Println("---------------------")
	}

	for {
		fmt.Printf("Enter the index of app: ")
		response, err := reader.ReadString('\n')
		if err != nil {
			utils.Log.Info(err)
		}
		response = strings.ToLower(strings.TrimSpace(response))
		index, err := strconv.Atoi(response)
		if err != nil {
			utils.Log.Info(err)
		}
		if index < 0 || index >= len(profiles) {
			utils.Log.Info("Invalid index")
		} else {
			return index
		}
	}
}

func isValidSource(sType string) bool {
	for _, validType := range validSourceTypes {
		if validType == sType {
			return true
		}
	}

	return false
}

func init() {
	onboardCmd.Flags().StringVarP(&file, "file", "f", "", "Path to app file")
	onboardCmd.Flags().BoolVarP(&skipSave, "skip-save", "", false, "Skip saving a app")
	onboardCmd.Flags().StringVarP(&sourceType, "source-type", "s", "", "Type of source file (ex. manifest / compose / helm)")
}<|MERGE_RESOLUTION|>--- conflicted
+++ resolved
@@ -32,12 +32,7 @@
 var onboardCmd = &cobra.Command{
 	Use:   "onboard",
 	Short: "Onboard application",
-<<<<<<< HEAD
-	Long:  `Command will trigger deploy of Application file`,
-=======
 	Long:  `Command will trigger deploy of application`,
-	Args:  cobra.MinimumNArgs(0),
->>>>>>> dd742dcb
 	Example: `
 // Onboard application by providing file path
 mesheryctl app onboard -f [filepath] -s [source type]
@@ -49,7 +44,6 @@
 * Usage of mesheryctl app onboard
 # ![app-onboard-usage](../../../../docs/assets/img/mesheryctl/app-onboard.png)
 	`,
-<<<<<<< HEAD
 	Args: func(_ *cobra.Command, args []string) error {
 		const errMsg = `Usage: mesheryctl app onboard -f [filepath] -s [source type]
 Example: mesheryctl app onboard -f ./application.yml -s "Kubernetes Manifest"
@@ -60,7 +54,6 @@
 		}
 		return nil
 	},
-=======
 	PreRunE: func(cmd *cobra.Command, args []string) error {
 		mctlCfg, err := config.GetMesheryCtl(viper.GetViper())
 		if err != nil {
@@ -101,7 +94,6 @@
 		return nil
 	},
 
->>>>>>> dd742dcb
 	RunE: func(cmd *cobra.Command, args []string) error {
 		var req *http.Request
 		var err error
