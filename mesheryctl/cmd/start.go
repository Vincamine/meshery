// Copyright 2019 The Meshery Authors
//
// Licensed under the Apache License, Version 2.0 (the "License");
// you may not use this file except in compliance with the License.
// You may obtain a copy of the License at
//
//     http://www.apache.org/licenses/LICENSE-2.0
//
// Unless required by applicable law or agreed to in writing, software
// distributed under the License is distributed on an "AS IS" BASIS,
// WITHOUT WARRANTIES OR CONDITIONS OF ANY KIND, either express or implied.
// See the License for the specific language governing permissions and
// limitations under the License.

package cmd

import (
	"bufio"
	"context"
	"os"
	"os/exec"
	"runtime"

	"github.com/docker/docker/api/types"
	"github.com/docker/docker/client"
	log "github.com/sirupsen/logrus"
	"github.com/spf13/cobra"
)

// startCmd represents the start command
var startCmd = &cobra.Command{
	Use:   "start",
	Short: "Start Meshery",
	Long:  `Run 'docker-compose' to start Meshery and each of its service mesh adapters.`,
	Run: func(cmd *cobra.Command, args []string) {
		// var out bytes.Buffer
		// var stderr bytes.Buffer

		if _, err := os.Stat(mesheryFolder); os.IsNotExist(err) {
			os.Mkdir(mesheryFolder, 0777)
		}

		if err := downloadFile(dockerComposeFile, fileURL); err != nil {

			log.Fatal("start cmd: ", err)
		}

		log.Info("Starting Meshery...")
		start := exec.Command("docker-compose", "-f", dockerComposeFile, "up", "-d")
		start.Stdout = os.Stdout
		start.Stderr = os.Stderr

		if err := start.Run(); err != nil {
			// log.Error(stderr.String())
			return
		}
		checkFlag := 0 //flag to check

		//connection to docker-client
		cli, err := client.NewEnvClient()
		if err != nil {
			log.Fatal(err)
		}

		containers, err := cli.ContainerList(context.Background(), types.ContainerListOptions{})
		if err != nil {
			log.Fatal(err)
		}

		//check for container meshery_meshery_1 running status
		for _, container := range containers {
			if "/meshery_meshery_1" == container.Names[0] {
				log.Info("Opening Meshery in your broswer. If Meshery does not open, please point your browser to http://localhost:9081 to access Meshery.")
<<<<<<< HEAD
				//ostype, err := exec.Command("uname", "-s").Output()
				//if err != nil {
				//	log.Fatal("Unable to detect OS type. Warning message: \n", err)
				//}
				//os := strings.TrimSpace(string(ostype))
				//// Link to Meshery User Interface
				//url := "http://localhost:9081"
				//if os == "Linux" {
				//	// Meshery running on Linux host
				//	exec.Command("xdg-open", url).Start()
				//} else {
				//	// Asssume Meshery running on MacOS host
				//	exec.Command("open", url).Start()
				//}
				if runtime.GOOS == "windows" {
					exec.Command("rundll32", "url.dll,FileProtocolHandler", url).Start()
				} else if runtime.GOOS == "linux" {
=======

				//check for os of host machine
				if runtime.GOOS == "windows" {
					// Meshery running on Windows host
					exec.Command("rundll32", "url.dll,FileProtocolHandler", url).Start()
				} else if runtime.GOOS == "linux" {
					// Meshery running on Linux host
>>>>>>> 2bb17822
					exec.Command("xdg-open", url).Start()
				} else {
					exec.Command("open", url).Start()
				}

				//check flag to check successful deployment
				checkFlag = 0

				checkFlag = 0
				break
			} else {
				checkFlag = 1
			}
		}

		//if meshery_meshery_1 failed to start showing logs
		//code for logs
		if checkFlag == 1 {
			log.Info("Starting Meshery logging . . .")
			cmdlog := exec.Command("docker-compose", "-f", dockerComposeFile, "logs", "-f")
			cmdReader, err := cmdlog.StdoutPipe()
			if err != nil {
				log.Fatal(err)
			}
			scanner := bufio.NewScanner(cmdReader)
			go func() {
				for scanner.Scan() {
					log.Println(scanner.Text())
				}
			}()
			if err := cmdlog.Start(); err != nil {
				log.Fatal(err)
			}
			if err := cmdlog.Wait(); err != nil {
				log.Fatal(err)
			}
		}

	},
}

func init() {
	rootCmd.AddCommand(startCmd)
}<|MERGE_RESOLUTION|>--- conflicted
+++ resolved
@@ -71,35 +71,16 @@
 		for _, container := range containers {
 			if "/meshery_meshery_1" == container.Names[0] {
 				log.Info("Opening Meshery in your broswer. If Meshery does not open, please point your browser to http://localhost:9081 to access Meshery.")
-<<<<<<< HEAD
-				//ostype, err := exec.Command("uname", "-s").Output()
-				//if err != nil {
-				//	log.Fatal("Unable to detect OS type. Warning message: \n", err)
-				//}
-				//os := strings.TrimSpace(string(ostype))
-				//// Link to Meshery User Interface
-				//url := "http://localhost:9081"
-				//if os == "Linux" {
-				//	// Meshery running on Linux host
-				//	exec.Command("xdg-open", url).Start()
-				//} else {
-				//	// Asssume Meshery running on MacOS host
-				//	exec.Command("open", url).Start()
-				//}
-				if runtime.GOOS == "windows" {
-					exec.Command("rundll32", "url.dll,FileProtocolHandler", url).Start()
-				} else if runtime.GOOS == "linux" {
-=======
 
-				//check for os of host machine
+        //check for os of host machine
 				if runtime.GOOS == "windows" {
 					// Meshery running on Windows host
 					exec.Command("rundll32", "url.dll,FileProtocolHandler", url).Start()
 				} else if runtime.GOOS == "linux" {
 					// Meshery running on Linux host
->>>>>>> 2bb17822
 					exec.Command("xdg-open", url).Start()
 				} else {
+          // Assume Meshery running on MacOS host
 					exec.Command("open", url).Start()
 				}
 
