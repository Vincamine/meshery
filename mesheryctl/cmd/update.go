// Copyright 2019 The Meshery Authors
//
// Licensed under the Apache License, Version 2.0 (the "License");
// you may not use this file except in compliance with the License.
// You may obtain a copy of the License at
//
//     http://www.apache.org/licenses/LICENSE-2.0
//
// Unless required by applicable law or agreed to in writing, software
// distributed under the License is distributed on an "AS IS" BASIS,
// WITHOUT WARRANTIES OR CONDITIONS OF ANY KIND, either express or implied.
// See the License for the specific language governing permissions and
// limitations under the License.

package cmd

import (
	"os"
	"os/exec"

	log "github.com/sirupsen/logrus"
	"github.com/spf13/cobra"
)

// updateCmd represents the update command
var updateCmd = &cobra.Command{
	Use:   "update",
	Short: "Pull new Meshery images from Docker Hub.",
	Long:  `Poll Docker Hub for new Meshery container images and pulls if new image version(s) are available.`,
	Run: func(cmd *cobra.Command, args []string) {
<<<<<<< HEAD
		log.Info("Updating Meshery now...")

		if _, err := os.Stat(dockerComposeFile); os.IsNotExist(err) {
			if err := downloadFile(dockerComposeFile, fileURL); err != nil {
				log.Fatal("update cmd: ", err)
			}
		}
		if err := exec.Command("docker-compose", "-f", dockerComposeFile, "pull").Run(); err != nil {
			log.Fatal("[ERROR] Please, install docker-compose. The error message: \n", err)
=======
		start := exec.Command("docker-compose", "-f", dockerComposeFile, "pull")
		start.Stdout = os.Stdout
		start.Stderr = os.Stderr
		if err := start.Run(); err != nil {
			log.Error(err)
>>>>>>> 9731b229
		}

		log.Info("Meshery is now up-to-date")
	},
}

func init() {
	rootCmd.AddCommand(updateCmd)
}<|MERGE_RESOLUTION|>--- conflicted
+++ resolved
@@ -28,7 +28,6 @@
 	Short: "Pull new Meshery images from Docker Hub.",
 	Long:  `Poll Docker Hub for new Meshery container images and pulls if new image version(s) are available.`,
 	Run: func(cmd *cobra.Command, args []string) {
-<<<<<<< HEAD
 		log.Info("Updating Meshery now...")
 
 		if _, err := os.Stat(dockerComposeFile); os.IsNotExist(err) {
@@ -36,15 +35,12 @@
 				log.Fatal("update cmd: ", err)
 			}
 		}
-		if err := exec.Command("docker-compose", "-f", dockerComposeFile, "pull").Run(); err != nil {
-			log.Fatal("[ERROR] Please, install docker-compose. The error message: \n", err)
-=======
+
 		start := exec.Command("docker-compose", "-f", dockerComposeFile, "pull")
 		start.Stdout = os.Stdout
 		start.Stderr = os.Stderr
 		if err := start.Run(); err != nil {
 			log.Error(err)
->>>>>>> 9731b229
 		}
 
 		log.Info("Meshery is now up-to-date")
