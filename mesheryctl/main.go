// Copyright 2019 The Meshery Authors
//
// Licensed under the Apache License, Version 2.0 (the "License");
// you may not use this file except in compliance with the License.
// You may obtain a copy of the License at
//
//     http://www.apache.org/licenses/LICENSE-2.0
//
// Unless required by applicable law or agreed to in writing, software
// distributed under the License is distributed on an "AS IS" BASIS,
// WITHOUT WARRANTIES OR CONDITIONS OF ANY KIND, either express or implied.
// See the License for the specific language governing permissions and
// limitations under the License.

package main

import (
	"github.com/layer5io/meshery/mesheryctl/cmd"
)

<<<<<<< HEAD
var version = "dev"

func main() {
	cmd.Build = version
=======
var Version = "dev"

func main() {
	cmd.Build = Version
>>>>>>> 86fe363f
	cmd.Execute()
}<|MERGE_RESOLUTION|>--- conflicted
+++ resolved
@@ -18,16 +18,9 @@
 	"github.com/layer5io/meshery/mesheryctl/cmd"
 )
 
-<<<<<<< HEAD
-var version = "dev"
-
-func main() {
-	cmd.Build = version
-=======
 var Version = "dev"
 
 func main() {
 	cmd.Build = Version
->>>>>>> 86fe363f
 	cmd.Execute()
 }