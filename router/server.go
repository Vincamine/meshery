package router

import (
	"context"
	"fmt"
	"net/http"

	"github.com/gorilla/mux"
	"github.com/layer5io/meshery/handlers"
	"github.com/layer5io/meshery/models"
)

// Router represents Meshery router
type Router struct {
	s    *mux.Router
	port int
}

// NewRouter returns a new ServeMux with app routes.
func NewRouter(ctx context.Context, h models.HandlerInterface, port int) *Router {
<<<<<<< HEAD
	mux := mux.NewRouter()
=======
	mux := http.NewServeMux()
	mux.HandleFunc("/api/server/version", h.ServerVersionHandler)

>>>>>>> 69b31874
	mux.HandleFunc("/api/provider", h.ProviderHandler)
	mux.HandleFunc("/api/providers", h.ProvidersHandler)
	mux.HandleFunc("/provider/", h.ProviderUIHandler)

	mux.Handle("/api/config/sync", h.ProviderMiddleware(h.AuthMiddleware(h.SessionInjectorMiddleware(h.SessionSyncHandler))))

	mux.Handle("/api/user", h.ProviderMiddleware(h.AuthMiddleware(h.SessionInjectorMiddleware(h.UserHandler))))
	mux.Handle("/api/user/stats", h.ProviderMiddleware(h.AuthMiddleware(h.SessionInjectorMiddleware(h.AnonymousStatsHandler))))

	mux.Handle("/api/user/test-prefs", h.ProviderMiddleware(h.AuthMiddleware(h.SessionInjectorMiddleware(h.UserTestPreferenceStore)))).Methods(http.MethodPost)
	mux.Handle("/api/user/test-prefs", h.ProviderMiddleware(h.AuthMiddleware(h.SessionInjectorMiddleware(h.UserTestPreferenceGet)))).Methods(http.MethodGet)
	mux.Handle("/api/user/test-prefs", h.ProviderMiddleware(h.AuthMiddleware(h.SessionInjectorMiddleware(h.UserTestPreferenceDelete)))).Methods(http.MethodDelete)

	mux.Handle("/api/k8sconfig", h.ProviderMiddleware(h.AuthMiddleware(h.SessionInjectorMiddleware(h.K8SConfigHandler))))
	mux.Handle("/api/k8sconfig/contexts", h.ProviderMiddleware(h.AuthMiddleware(http.HandlerFunc(h.GetContextsFromK8SConfig))))
	mux.Handle("/api/k8sconfig/ping", h.ProviderMiddleware(h.AuthMiddleware(h.SessionInjectorMiddleware(h.KubernetesPingHandler))))
	mux.Handle("/api/mesh/scan", h.ProviderMiddleware(h.AuthMiddleware(h.SessionInjectorMiddleware(h.InstalledMeshesHandler))))

	mux.Handle("/api/load-test", h.ProviderMiddleware(h.AuthMiddleware(h.SessionInjectorMiddleware(h.LoadTestHandler))))
	mux.Handle("/api/load-test-smps", h.ProviderMiddleware(h.AuthMiddleware(h.SessionInjectorMiddleware(h.LoadTestUsingSMPSHandler))))
	mux.Handle("/api/load-test-prefs", h.ProviderMiddleware(h.AuthMiddleware(h.SessionInjectorMiddleware(h.LoadTestPrefencesHandler))))
	mux.Handle("/api/results", h.ProviderMiddleware(h.AuthMiddleware(h.SessionInjectorMiddleware(h.FetchResultsHandler))))
	mux.Handle("/api/result", h.ProviderMiddleware(h.AuthMiddleware(h.SessionInjectorMiddleware(h.GetResultHandler))))

	mux.Handle("/api/mesh/manage", h.ProviderMiddleware(h.AuthMiddleware(h.SessionInjectorMiddleware(h.MeshAdapterConfigHandler))))
	mux.Handle("/api/mesh/ops", h.ProviderMiddleware(h.AuthMiddleware(h.SessionInjectorMiddleware(h.MeshOpsHandler))))
	mux.Handle("/api/mesh/adapters", h.ProviderMiddleware(http.HandlerFunc(func(w http.ResponseWriter, req *http.Request) {
		providerI := req.Context().Value(models.ProviderCtxKey)
		provider, ok := providerI.(models.Provider)
		if !ok {
			http.Redirect(w, req, "/provider", http.StatusFound)
			return
		}
		h.GetAllAdaptersHandler(w, req, provider)
	})))
	mux.Handle("/api/mesh/adapter/ping", h.ProviderMiddleware(h.AuthMiddleware(h.SessionInjectorMiddleware(h.AdapterPingHandler))))
	mux.Handle("/api/events", h.ProviderMiddleware(h.AuthMiddleware(h.SessionInjectorMiddleware(h.EventStreamHandler))))

	mux.Handle("/api/grafana/config", h.ProviderMiddleware(h.AuthMiddleware(h.SessionInjectorMiddleware(h.GrafanaConfigHandler))))
	mux.Handle("/api/grafana/boards", h.ProviderMiddleware(h.AuthMiddleware(h.SessionInjectorMiddleware(h.GrafanaBoardsHandler))))
	mux.Handle("/api/grafana/query", h.ProviderMiddleware(h.AuthMiddleware(h.SessionInjectorMiddleware(h.GrafanaQueryHandler))))
	mux.Handle("/api/grafana/query_range", h.ProviderMiddleware(h.AuthMiddleware(h.SessionInjectorMiddleware(h.GrafanaQueryRangeHandler))))
	mux.Handle("/api/grafana/ping", h.ProviderMiddleware(h.AuthMiddleware(h.SessionInjectorMiddleware(h.GrafanaPingHandler))))
	mux.Handle("/api/grafana/scan", h.ProviderMiddleware(h.AuthMiddleware(h.SessionInjectorMiddleware(h.ScanGrafanaHandler))))

	mux.Handle("/api/prometheus/config", h.ProviderMiddleware(h.AuthMiddleware(h.SessionInjectorMiddleware(h.PrometheusConfigHandler))))
	mux.Handle("/api/prometheus/board_import", h.ProviderMiddleware(h.AuthMiddleware(h.SessionInjectorMiddleware(h.GrafanaBoardImportForPrometheusHandler))))
	mux.Handle("/api/prometheus/query", h.ProviderMiddleware(h.AuthMiddleware(h.SessionInjectorMiddleware(h.PrometheusQueryHandler))))
	mux.Handle("/api/prometheus/query_range", h.ProviderMiddleware(h.AuthMiddleware(h.SessionInjectorMiddleware(h.PrometheusQueryRangeHandler))))
	mux.Handle("/api/prometheus/ping", h.ProviderMiddleware(h.AuthMiddleware(h.SessionInjectorMiddleware(h.PrometheusPingHandler))))
	mux.Handle("/api/prometheus/static_board", h.ProviderMiddleware(h.AuthMiddleware(h.SessionInjectorMiddleware(h.PrometheusStaticBoardHandler))))
	mux.Handle("/api/prometheus/boards", h.ProviderMiddleware(h.AuthMiddleware(h.SessionInjectorMiddleware(h.SaveSelectedPrometheusBoardsHandler))))
	mux.Handle("/api/promotheus/scan", h.ProviderMiddleware(h.AuthMiddleware(h.SessionInjectorMiddleware(h.ScanPromotheusHandler))))

	mux.Handle("/api/promGrafana/scan", h.ProviderMiddleware(h.AuthMiddleware(h.SessionInjectorMiddleware(h.ScanPromGrafanaHandler))))

	mux.Handle("/logout", h.ProviderMiddleware(http.HandlerFunc(func(w http.ResponseWriter, req *http.Request) {
		providerI := req.Context().Value(models.ProviderCtxKey)
		provider, ok := providerI.(models.Provider)
		if !ok {
			http.Redirect(w, req, "/provider", http.StatusFound)
			return
		}
		h.LogoutHandler(w, req, provider)
	})))
	mux.Handle("/login", h.ProviderMiddleware(http.HandlerFunc(func(w http.ResponseWriter, req *http.Request) {
		providerI := req.Context().Value(models.ProviderCtxKey)
		provider, ok := providerI.(models.Provider)
		if !ok {
			http.Redirect(w, req, "/provider", http.StatusFound)
			return
		}
		h.LoginHandler(w, req, provider, false)
	})))
	mux.Handle("/api/token", h.ProviderMiddleware(http.HandlerFunc(func(w http.ResponseWriter, req *http.Request) {
		providerI := req.Context().Value(models.ProviderCtxKey)
		provider, ok := providerI.(models.Provider)
		if !ok {
			http.Redirect(w, req, "/provider", http.StatusFound)
			return
		}
		h.TokenHandler(w, req, provider, false)
	})))
	mux.Handle("/api/gettoken", h.ProviderMiddleware(h.AuthMiddleware(h.SessionInjectorMiddleware(
		func(w http.ResponseWriter, req *http.Request, _ *models.Preference, _ *models.User, provider models.Provider) {
			provider.ExtractToken(w, req)
		}))))

	// TODO: have to change this too
	mux.Handle("/favicon.ico", http.HandlerFunc(func(w http.ResponseWriter, r *http.Request) {
		w.Header().Set("Cache-Control", "public, max-age=3600") // 1 hr
		http.ServeFile(w, r, "../ui/out/static/img/meshery-logo.png")
	}))

	mux.Handle("/", h.ProviderMiddleware(h.AuthMiddleware(http.HandlerFunc(func(w http.ResponseWriter, r *http.Request) {
		handlers.ServeUI(w, r, "", "../ui/out/")
	}))))

	return &Router{
		s:    mux,
		port: port,
	}
}

// Run starts the http server
func (r *Router) Run() error {
	// s := &http.Server{
	// 	Addr:           fmt.Sprintf(":%d", r.port),
	// 	Handler:        r.s,
	// 	ReadTimeout:    5 * time.Second,
	// 	WriteTimeout:   2 * time.Minute,
	// 	MaxHeaderBytes: 1 << 20,
	// 	IdleTimeout:    0, //time.Second,
	// }
	// return s.ListenAndServe()
	return http.ListenAndServe(fmt.Sprintf(":%d", r.port), r.s)
}<|MERGE_RESOLUTION|>--- conflicted
+++ resolved
@@ -18,13 +18,10 @@
 
 // NewRouter returns a new ServeMux with app routes.
 func NewRouter(ctx context.Context, h models.HandlerInterface, port int) *Router {
-<<<<<<< HEAD
 	mux := mux.NewRouter()
-=======
-	mux := http.NewServeMux()
+
 	mux.HandleFunc("/api/server/version", h.ServerVersionHandler)
 
->>>>>>> 69b31874
 	mux.HandleFunc("/api/provider", h.ProviderHandler)
 	mux.HandleFunc("/api/providers", h.ProvidersHandler)
 	mux.HandleFunc("/provider/", h.ProviderUIHandler)
