--- conflicted
+++ resolved
@@ -287,11 +287,7 @@
 	}
 
 	_, err = mClient.MClient.ApplyOperation(req.Context(), &meshes.ApplyRuleRequest{
-<<<<<<< HEAD
-		OperationID: operationID.String(),  //updated operationID from operationId
-=======
 		OperationId: operationID.String(),
->>>>>>> 350f5b96
 		OpName:      opName,
 		Username:    user.UserID,
 		Namespace:   namespace,
