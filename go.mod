module github.com/layer5io/meshery

go 1.23.4

// replace github.com/meshery/schemas v0.7.45 => ../schemas

replace github.com/vektah/gqlparser/v2 => github.com/vektah/gqlparser/v2 v2.5.11

// replace github.com/layer5io/meshkit v0.8.19 => ../meshkit

require (
	cuelang.org/go v0.12.0
	fortio.org/fortio v1.66.2
	github.com/99designs/gqlgen v0.17.45
	github.com/Masterminds/semver/v3 v3.3.1
	github.com/asaskevich/govalidator v0.0.0-20230301143203-a9d515a09cc2
	github.com/briandowns/spinner v1.23.1
	github.com/docker/cli v27.5.1+incompatible
	github.com/docker/docker v27.5.1+incompatible
	github.com/docker/go-connections v0.5.0
	github.com/eiannone/keyboard v0.0.0-20220611211555-0d226195f203
	github.com/envoyproxy/go-control-plane/envoy v1.32.3
	github.com/fatih/color v1.18.0
	github.com/fsnotify/fsnotify v1.8.0
	github.com/ghodss/yaml v1.0.0
	github.com/go-openapi/runtime v0.28.0
	github.com/go-openapi/strfmt v0.23.0
	github.com/gofrs/uuid v4.4.0+incompatible
	github.com/golang-jwt/jwt v3.2.2+incompatible
	github.com/google/go-cmp v0.6.0
	github.com/google/uuid v1.6.0
	github.com/gorilla/mux v1.8.1
	github.com/gorilla/websocket v1.5.3
	github.com/gosimple/slug v1.15.0
	github.com/grafana-tools/sdk v0.0.0-20220919052116-6562121319fc
	github.com/jarcoal/httpmock v1.3.1
	github.com/jinzhu/copier v0.4.0
	github.com/layer5io/gowrk2 v0.6.1
	github.com/layer5io/meshery-operator v0.8.3
	github.com/layer5io/meshkit v0.8.19
	github.com/layer5io/meshsync v0.8.5
	github.com/layer5io/nighthawk-go v1.0.3
	github.com/layer5io/service-mesh-performance v0.6.1
	github.com/lib/pq v1.10.9
	github.com/manifoldco/promptui v0.9.0
	github.com/meshery/schemas v0.8.1
	github.com/nsf/termbox-go v1.1.1
	github.com/olekukonko/tablewriter v0.0.5
	github.com/pkg/browser v0.0.0-20240102092130-5ac0b6a4141c
	github.com/pkg/errors v0.9.1
	github.com/prometheus/client_golang v1.20.5
	github.com/prometheus/common v0.62.0
	github.com/qri-io/jsonschema v0.2.1
	github.com/sirupsen/logrus v1.9.3
	github.com/spf13/cobra v1.9.1
	github.com/spf13/pflag v1.0.6
	github.com/spf13/viper v1.19.0
	github.com/stretchr/testify v1.10.0
	github.com/vektah/gqlparser/v2 v2.5.21
	github.com/vmihailenco/taskq/v3 v3.2.9
	golang.org/x/oauth2 v0.25.0
	golang.org/x/text v0.22.0
	gonum.org/v1/gonum v0.15.1
	google.golang.org/api v0.218.0
	google.golang.org/grpc v1.70.0
	google.golang.org/protobuf v1.36.4
	gopkg.in/yaml.v2 v2.4.0
	gopkg.in/yaml.v3 v3.0.1
	gorm.io/gorm v1.25.12
	k8s.io/api v0.32.1
	k8s.io/apiextensions-apiserver v0.32.1
	k8s.io/apimachinery v0.32.1
	k8s.io/client-go v0.32.1
	sigs.k8s.io/controller-runtime v0.20.1
)

require (
	github.com/OneOfOne/xxhash v1.2.8 // indirect
	github.com/rcrowley/go-metrics v0.0.0-20201227073835-cf1acfcdf475 // indirect
	github.com/rivo/uniseg v0.4.7 // indirect
	github.com/tchap/go-patricia/v2 v2.3.2 // indirect
	github.com/yashtewari/glob-intersection v0.2.0 // indirect
)

require (
	cloud.google.com/go/auth v0.14.0 // indirect
	cloud.google.com/go/auth/oauth2adapt v0.2.7 // indirect
	cloud.google.com/go/compute/metadata v0.6.0 // indirect
	dario.cat/mergo v1.0.1 // indirect
	fortio.org/cli v1.9.0 // indirect
	fortio.org/dflag v1.7.2 // indirect
	fortio.org/log v1.16.0 // indirect
	fortio.org/scli v1.15.2 // indirect
	fortio.org/sets v1.2.0 // indirect
	fortio.org/struct2env v0.4.1 // indirect
	fortio.org/version v1.0.4 // indirect
	github.com/AdaLogics/go-fuzz-headers v0.0.0-20240806141605-e8a1dd7889d6 // indirect
	github.com/Azure/azure-sdk-for-go/sdk/azcore v1.17.0 // indirect
	github.com/Azure/azure-sdk-for-go/sdk/azidentity v1.8.1 // indirect
	github.com/Azure/azure-sdk-for-go/sdk/internal v1.10.0 // indirect
	github.com/Azure/go-ansiterm v0.0.0-20250102033503-faa5f7b0171c // indirect
	github.com/AzureAD/microsoft-authentication-library-for-go v1.3.2 // indirect
	github.com/BurntSushi/toml v1.4.0 // indirect
	github.com/MakeNowJust/heredoc v1.0.0 // indirect
	github.com/Masterminds/goutils v1.1.1 // indirect
	github.com/Masterminds/sprig/v3 v3.3.0 // indirect
	github.com/Masterminds/squirrel v1.5.4 // indirect
	github.com/Microsoft/go-winio v0.6.2 // indirect
	github.com/ProtonMail/go-crypto v1.1.5 // indirect
	github.com/agnivade/levenshtein v1.2.0 // indirect
	github.com/apapsch/go-jsonmerge/v2 v2.0.0 // indirect
	github.com/aws/aws-sdk-go-v2 v1.34.0 // indirect
	github.com/aws/aws-sdk-go-v2/config v1.29.2 // indirect
	github.com/aws/aws-sdk-go-v2/credentials v1.17.55 // indirect
	github.com/aws/aws-sdk-go-v2/feature/ec2/imds v1.16.25 // indirect
	github.com/aws/aws-sdk-go-v2/internal/configsources v1.3.29 // indirect
	github.com/aws/aws-sdk-go-v2/internal/endpoints/v2 v2.6.29 // indirect
	github.com/aws/aws-sdk-go-v2/internal/ini v1.8.2 // indirect
	github.com/aws/aws-sdk-go-v2/service/ecr v1.38.7 // indirect
	github.com/aws/aws-sdk-go-v2/service/internal/accept-encoding v1.12.2 // indirect
	github.com/aws/aws-sdk-go-v2/service/internal/presigned-url v1.12.10 // indirect
	github.com/aws/aws-sdk-go-v2/service/sso v1.24.12 // indirect
	github.com/aws/aws-sdk-go-v2/service/ssooidc v1.28.11 // indirect
	github.com/aws/aws-sdk-go-v2/service/sts v1.33.10 // indirect
	github.com/aws/smithy-go v1.22.2 // indirect
	github.com/beorn7/perks v1.0.1 // indirect
	github.com/blang/semver/v4 v4.0.0 // indirect
	github.com/bsm/redislock v0.7.2 // indirect
	github.com/buger/jsonparser v1.1.1 // indirect
	github.com/capnm/sysinfo v0.0.0-20130621111458-5909a53897f3 // indirect
	github.com/cenkalti/backoff/v4 v4.3.0 // indirect
	github.com/cespare/xxhash/v2 v2.3.0 // indirect
	github.com/chai2010/gettext-go v1.0.3 // indirect
	github.com/chzyer/readline v1.5.1 // indirect
	github.com/cloudflare/circl v1.5.0 // indirect
	github.com/cncf/xds/go v0.0.0-20240905190251-b4127c9b8d78 // indirect
	github.com/cockroachdb/apd/v3 v3.2.1 // indirect
	github.com/compose-spec/compose-go/v2 v2.4.7 // indirect
	github.com/containerd/containerd v1.7.25 // indirect
	github.com/containerd/errdefs v1.0.0 // indirect
	github.com/containerd/log v0.1.0 // indirect
	github.com/containerd/platforms v0.2.1 // indirect
	github.com/containerd/stargz-snapshotter/estargz v0.16.3 // indirect
	github.com/cyphar/filepath-securejoin v0.4.0 // indirect
	github.com/davecgh/go-spew v1.1.2-0.20180830191138-d8f796af33cc // indirect
	github.com/deckarep/golang-set v1.8.0 // indirect
	github.com/dgryski/go-rendezvous v0.0.0-20200823014737-9f7001d12a5f // indirect
	github.com/distribution/reference v0.6.0 // indirect
	github.com/docker/distribution v2.8.3+incompatible // indirect
	github.com/docker/docker-credential-helpers v0.8.2 // indirect
	github.com/docker/go v1.5.1-1.0.20160303222718-d30aec9fd63c // indirect
	github.com/docker/go-metrics v0.0.1 // indirect
	github.com/docker/go-units v0.5.0 // indirect
	github.com/emicklei/go-restful/v3 v3.12.1 // indirect
	github.com/emirpasic/gods v1.18.1 // indirect
	github.com/envoyproxy/protoc-gen-validate v1.1.0 // indirect
	github.com/evanphx/json-patch v5.9.0+incompatible // indirect
	github.com/exponent-io/jsonpath v0.0.0-20210407135951-1de76d718b3f // indirect
	github.com/fatih/camelcase v1.0.0 // indirect
	github.com/fatih/structs v1.1.0 // indirect
	github.com/felixge/httpsnoop v1.0.4 // indirect
	github.com/fluxcd/pkg/oci v0.43.1 // indirect
	github.com/fluxcd/pkg/sourceignore v0.10.0 // indirect
	github.com/fluxcd/pkg/tar v0.10.0 // indirect
	github.com/fluxcd/pkg/version v0.6.0 // indirect
	github.com/fsouza/go-dockerclient v1.12.0 // indirect
	github.com/fvbommel/sortorder v1.1.0 // indirect
	github.com/fxamacker/cbor/v2 v2.7.0 // indirect
	github.com/go-errors/errors v1.5.1 // indirect
	github.com/go-git/gcfg v1.5.1-0.20230307220236-3a3c6141e376 // indirect
	github.com/go-git/go-billy/v5 v5.6.2 // indirect
	github.com/go-git/go-git/v5 v5.13.2 // indirect
	github.com/go-gorp/gorp/v3 v3.1.0 // indirect
	github.com/go-ini/ini v1.67.0 // indirect
	github.com/go-logr/logr v1.4.2 // indirect
	github.com/go-logr/stdr v1.2.2 // indirect
	github.com/go-openapi/analysis v0.23.0 // indirect
	github.com/go-openapi/errors v0.22.0 // indirect
	github.com/go-openapi/jsonpointer v0.21.0 // indirect
	github.com/go-openapi/jsonreference v0.21.0 // indirect
	github.com/go-openapi/loads v0.22.0 // indirect
	github.com/go-openapi/spec v0.21.0 // indirect
	github.com/go-openapi/swag v0.23.0 // indirect
	github.com/go-openapi/validate v0.24.0 // indirect
	github.com/go-redis/redis/v8 v8.11.5 // indirect
	github.com/go-redis/redis_rate/v9 v9.1.2 // indirect
	github.com/go-viper/mapstructure/v2 v2.2.1 // indirect
	github.com/gobwas/glob v0.2.3 // indirect
	github.com/gocarina/gocsv v0.0.0-20240520201108-78e41c74b4b1 // indirect
	github.com/gogo/protobuf v1.3.2 // indirect
	github.com/golang-jwt/jwt/v5 v5.2.1 // indirect
	github.com/golang/groupcache v0.0.0-20241129210726-2c02b8208cf8 // indirect
	github.com/golang/protobuf v1.5.4 // indirect
	github.com/google/btree v1.1.3 // indirect
	github.com/google/gnostic-models v0.6.9 // indirect
	github.com/google/go-containerregistry v0.20.3 // indirect
	github.com/google/gofuzz v1.2.0 // indirect
	github.com/google/s2a-go v0.1.9 // indirect
	github.com/google/shlex v0.0.0-20191202100458-e7afc7fbc510 // indirect
	github.com/googleapis/enterprise-certificate-proxy v0.3.4 // indirect
	github.com/googleapis/gax-go/v2 v2.14.1 // indirect
	github.com/gosimple/unidecode v1.0.1 // indirect
	github.com/gosuri/uitable v0.0.4 // indirect
	github.com/gregjones/httpcache v0.0.0-20190611155906-901d90724c79 // indirect
	github.com/grpc-ecosystem/grpc-gateway/v2 v2.24.0 // indirect
	github.com/hashicorp/errwrap v1.1.0 // indirect
	github.com/hashicorp/go-multierror v1.1.1 // indirect
	github.com/hashicorp/golang-lru v0.5.4 // indirect
	github.com/hashicorp/golang-lru/v2 v2.0.7 // indirect
	github.com/hashicorp/hcl v1.0.0 // indirect
	github.com/huandu/xstrings v1.5.0 // indirect
	github.com/inconshreveable/mousetrap v1.1.0 // indirect
	github.com/jackc/pgpassfile v1.0.0 // indirect
	github.com/jackc/pgservicefile v0.0.0-20240606120523-5a60cdf6a761 // indirect
	github.com/jackc/pgx/v5 v5.7.2 // indirect
	github.com/jackc/puddle/v2 v2.2.2 // indirect
	github.com/jbenet/go-context v0.0.0-20150711004518-d14ea06fba99 // indirect
	github.com/jinzhu/inflection v1.0.0 // indirect
	github.com/jinzhu/now v1.1.5 // indirect
	github.com/jmespath/go-jmespath v0.4.0 // indirect
	github.com/jmoiron/sqlx v1.4.0 // indirect
	github.com/joho/godotenv v1.5.1 // indirect
	github.com/josharian/intern v1.0.0 // indirect
	github.com/json-iterator/go v1.1.12 // indirect
	github.com/kevinburke/ssh_config v1.2.0 // indirect
	github.com/klauspost/compress v1.17.11 // indirect
	github.com/kortschak/goroutine v1.1.2 // indirect
	github.com/kubernetes/kompose v1.35.0 // indirect
	github.com/kylelemons/godebug v1.1.0 // indirect
	github.com/lann/builder v0.0.0-20180802200727-47ae307949d0 // indirect
	github.com/lann/ps v0.0.0-20150810152359-62de8c46ede0 // indirect
	github.com/liggitt/tabwriter v0.0.0-20181228230101-89fcab3d43de // indirect
	github.com/magiconair/properties v1.8.9 // indirect
	github.com/mailru/easyjson v0.9.0 // indirect
	github.com/mattn/go-colorable v0.1.14 // indirect
	github.com/mattn/go-isatty v0.0.20 // indirect
	github.com/mattn/go-runewidth v0.0.16 // indirect
	github.com/mattn/go-shellwords v1.0.12 // indirect
	github.com/mattn/go-sqlite3 v1.14.24 // indirect
	github.com/miekg/pkcs11 v1.1.1 // indirect
	github.com/mitchellh/copystructure v1.2.0 // indirect
	github.com/mitchellh/go-homedir v1.1.0 // indirect
	github.com/mitchellh/go-wordwrap v1.0.1 // indirect
	github.com/mitchellh/mapstructure v1.5.0 // indirect
	github.com/mitchellh/reflectwalk v1.0.2 // indirect
	github.com/moby/docker-image-spec v1.3.1 // indirect
	github.com/moby/locker v1.0.1 // indirect
	github.com/moby/patternmatcher v0.6.0 // indirect
	github.com/moby/spdystream v0.5.0 // indirect
	github.com/moby/sys/sequential v0.6.0 // indirect
	github.com/moby/sys/user v0.3.0 // indirect
	github.com/moby/sys/userns v0.1.0 // indirect
	github.com/moby/term v0.5.2 // indirect
	github.com/modern-go/concurrent v0.0.0-20180306012644-bacd9c7ef1dd // indirect
	github.com/modern-go/reflect2 v1.0.2 // indirect
	github.com/monochromegane/go-gitignore v0.0.0-20200626010858-205db1a8cc00 // indirect
	github.com/morikuni/aec v1.0.0 // indirect
	github.com/munnerz/goautoneg v0.0.0-20191010083416-a7dc8b61c822 // indirect
	github.com/mxk/go-flowrate v0.0.0-20140419014527-cca7078d478f // indirect
	github.com/nats-io/nats.go v1.38.0 // indirect
	github.com/nats-io/nkeys v0.4.9 // indirect
	github.com/nats-io/nuid v1.0.1 // indirect
	github.com/novln/docker-parser v1.0.0 // indirect
	github.com/oapi-codegen/runtime v1.1.1 // indirect
	github.com/oklog/ulid v1.3.1 // indirect
	github.com/open-policy-agent/opa v1.0.1 // indirect
	github.com/opencontainers/go-digest v1.0.0 // indirect
	github.com/opencontainers/image-spec v1.1.0 // indirect
	github.com/openshift/api v3.9.0+incompatible // indirect
	github.com/pelletier/go-toml/v2 v2.2.3 // indirect
	github.com/peterbourgon/diskv v2.0.1+incompatible // indirect
	github.com/pjbgf/sha1cd v0.3.2 // indirect
	github.com/planetscale/vtprotobuf v0.6.1-0.20240319094008-0393e58bdf10 // indirect
	github.com/pmezard/go-difflib v1.0.1-0.20181226105442-5d4384ee4fb2 // indirect
	github.com/prometheus/client_model v0.6.1 // indirect
	github.com/prometheus/procfs v0.15.1 // indirect
	github.com/qri-io/jsonpointer v0.1.1 // indirect
	github.com/rubenv/sql-migrate v1.7.1 // indirect
	github.com/russross/blackfriday/v2 v2.1.0 // indirect
	github.com/sagikazarmark/locafero v0.7.0 // indirect
	github.com/sagikazarmark/slog-shim v0.1.0 // indirect
	github.com/sergi/go-diff v1.3.2-0.20230802210424-5b0b94c5c0d3 // indirect
	github.com/shopspring/decimal v1.4.0 // indirect
	github.com/skeema/knownhosts v1.3.0 // indirect
	github.com/sosodev/duration v1.3.1 // indirect
	github.com/sourcegraph/conc v0.3.0 // indirect
	github.com/spf13/afero v1.12.0 // indirect
	github.com/spf13/cast v1.7.1 // indirect
	github.com/subosito/gotenv v1.6.0 // indirect
	github.com/theupdateframework/notary v0.7.0 // indirect
	github.com/vbatts/tar-split v0.11.7 // indirect
	github.com/vmihailenco/msgpack/v5 v5.3.5 // indirect
	github.com/vmihailenco/tagparser/v2 v2.0.0 // indirect
	github.com/x448/float16 v0.8.4 // indirect
	github.com/xanzy/ssh-agent v0.3.3 // indirect
	github.com/xeipuuv/gojsonpointer v0.0.0-20190905194746-02993c407bfb // indirect
	github.com/xeipuuv/gojsonreference v0.0.0-20180127040603-bd5ef7bd5415 // indirect
	github.com/xeipuuv/gojsonschema v1.2.0 // indirect
	github.com/xlab/treeprint v1.2.0 // indirect
	go.mongodb.org/mongo-driver v1.15.0 // indirect
	go.opentelemetry.io/auto/sdk v1.1.0 // indirect
	go.opentelemetry.io/contrib/instrumentation/net/http/otelhttp v0.59.0 // indirect
	go.opentelemetry.io/otel v1.34.0 // indirect
	go.opentelemetry.io/otel/exporters/otlp/otlpmetric/otlpmetricgrpc v1.29.0 // indirect
	go.opentelemetry.io/otel/exporters/otlp/otlptrace v1.33.0 // indirect
	go.opentelemetry.io/otel/exporters/otlp/otlptrace/otlptracegrpc v1.33.0 // indirect
	go.opentelemetry.io/otel/metric v1.34.0 // indirect
	go.opentelemetry.io/otel/sdk v1.34.0 // indirect
	go.opentelemetry.io/otel/sdk/metric v1.32.0 // indirect
	go.opentelemetry.io/otel/trace v1.34.0 // indirect
	go.opentelemetry.io/proto/otlp v1.4.0 // indirect
	go.uber.org/multierr v1.11.0 // indirect
	golang.org/x/crypto v0.35.0 // indirect
	golang.org/x/crypto/x509roots/fallback v0.0.0-20240904212608-c9da6b9a4008 // indirect
	golang.org/x/exp v0.0.0-20250106191152-7588d65b2ba8 // indirect
	golang.org/x/mod v0.22.0 // indirect
<<<<<<< HEAD
	golang.org/x/net v0.34.0 // indirect
	golang.org/x/sync v0.11.0 // indirect
	golang.org/x/sys v0.29.0 // indirect
	golang.org/x/term v0.28.0 // indirect
=======
	golang.org/x/net v0.36.0 // indirect
	golang.org/x/sys v0.30.0 // indirect
	golang.org/x/term v0.29.0 // indirect
>>>>>>> 886615d9
	golang.org/x/time v0.9.0 // indirect
	golang.org/x/tools v0.29.0 // indirect
	google.golang.org/genproto/googleapis/api v0.0.0-20241209162323-e6fa225c2576 // indirect
	google.golang.org/genproto/googleapis/rpc v0.0.0-20250124145028-65684f501c47 // indirect
	gopkg.in/evanphx/json-patch.v4 v4.12.0 // indirect
	gopkg.in/inf.v0 v0.9.1 // indirect
	gopkg.in/ini.v1 v1.67.0 // indirect
	gopkg.in/warnings.v0 v0.1.2 // indirect
	gorm.io/driver/postgres v1.5.11 // indirect
	gorm.io/driver/sqlite v1.5.7 // indirect
	helm.sh/helm/v3 v3.17.0 // indirect
	k8s.io/apiserver v0.32.1 // indirect
	k8s.io/cli-runtime v0.32.1 // indirect
	k8s.io/component-base v0.32.1 // indirect
	k8s.io/klog/v2 v2.130.1 // indirect
	k8s.io/kube-openapi v0.0.0-20241212222426-2c72e554b1e7 // indirect
	k8s.io/kubectl v0.32.1 // indirect
	k8s.io/utils v0.0.0-20241210054802-24370beab758 // indirect
	oras.land/oras-go v1.2.6 // indirect
	oras.land/oras-go/v2 v2.5.0 // indirect
	sigs.k8s.io/json v0.0.0-20241014173422-cfa47c3a1cc8 // indirect
	sigs.k8s.io/kustomize/api v0.19.0 // indirect
	sigs.k8s.io/kustomize/kyaml v0.19.0 // indirect
	sigs.k8s.io/structured-merge-diff/v4 v4.5.0 // indirect
	sigs.k8s.io/yaml v1.4.0 // indirect
)<|MERGE_RESOLUTION|>--- conflicted
+++ resolved
@@ -314,16 +314,9 @@
 	golang.org/x/crypto/x509roots/fallback v0.0.0-20240904212608-c9da6b9a4008 // indirect
 	golang.org/x/exp v0.0.0-20250106191152-7588d65b2ba8 // indirect
 	golang.org/x/mod v0.22.0 // indirect
-<<<<<<< HEAD
-	golang.org/x/net v0.34.0 // indirect
-	golang.org/x/sync v0.11.0 // indirect
-	golang.org/x/sys v0.29.0 // indirect
-	golang.org/x/term v0.28.0 // indirect
-=======
 	golang.org/x/net v0.36.0 // indirect
 	golang.org/x/sys v0.30.0 // indirect
 	golang.org/x/term v0.29.0 // indirect
->>>>>>> 886615d9
 	golang.org/x/time v0.9.0 // indirect
 	golang.org/x/tools v0.29.0 // indirect
 	google.golang.org/genproto/googleapis/api v0.0.0-20241209162323-e6fa225c2576 // indirect
