--- conflicted
+++ resolved
@@ -293,21 +293,6 @@
   const loadMeshModelComponent = useCallback(async () => {
     const connectionDef = {};
 
-<<<<<<< HEAD
-    const connectionPromises = CONNECTION_KINDS_DEF.map(async (kind) => {
-      const res = await getMeshModelComponentByName(formatToTitleCase(kind).concat('Connection'));
-      if (res?.components?.[0]) {
-        connectionDef[CONNECTION_KINDS[kind]] = {
-          transitions: res.components[0]?.metadata?.transitions,
-          icon: res.components[0]?.styles?.svgColor,
-        };
-      }
-    });
-
-    await Promise.all(connectionPromises);
-    setConnectionMetadata({ connectionMetadataState: connectionDef });
-  }, [setConnectionMetadata]);
-=======
     const promises = CONNECTION_KINDS_DEF.map(async (kind) => {
       try {
         const res = await getMeshModelComponentByName(formatToTitleCase(kind).concat('Connection'));
@@ -332,7 +317,6 @@
       }),
     );
   }, [dispatch]);
->>>>>>> ca4c4647
 
   const initSubscriptions = useCallback(
     (contexts) => {
@@ -574,42 +558,23 @@
         },
         (result) => {
           if (typeof result?.usersExtensionPreferences?.catalogContent !== 'undefined') {
+            dispatch(
             toggleCatalogContent({
-              catalogVisibility: result?.usersExtensionPreferences?.catalogContent,
-            });
+                catalogVisibility: result?.usersExtensionPreferences?.catalogContent,
+              }),
+          );
           }
         },
         (err) => console.error(err),
       );
-
-<<<<<<< HEAD
-      document.addEventListener('fullscreenchange', fullScreenChanged);
-
-      await loadMeshModelComponent();
-
-      setState((prevState) => ({ ...prevState, isLoading: false }));
-    };
-=======
-    dataFetch(
-      '/api/user/prefs',
-      {
-        method: 'GET',
-        credentials: 'include',
-      },
-      (result) => {
-        if (typeof result?.usersExtensionPreferences?.catalogContent !== 'undefined') {
-          dispatch(
-            toggleCatalogContent({
-              catalogVisibility: result?.usersExtensionPreferences?.catalogContent,
-            }),
-          );
-        }
-      },
-      (err) => console.error(err),
-    );
->>>>>>> ca4c4647
-
-    loadAll();
+    
+
+    document.addEventListener('fullscreenchange', fullScreenChanged);
+
+    setState((prevState) => ({ ...prevState, isLoading: false }));
+    await loadMeshModelComponent();
+  };
+  loadAll();
 
     return () => {
       document.removeEventListener('fullscreenchange', fullScreenChanged);
