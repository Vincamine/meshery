import {
  NoSsr,
  TableCell,
  // Button,
  Tooltip,
  Link,
} from "@material-ui/core";
import { withStyles } from "@material-ui/core/styles";
// import EditIcon from "@material-ui/icons/Edit";
// import YoutubeSearchedForIcon from '@mui/icons-material/YoutubeSearchedFor';
import DeleteForeverIcon from '@mui/icons-material/DeleteForever';
import MUIDataTable from "mui-datatables";
import React, { useEffect, useRef, useState } from "react";
import Moment from "react-moment";
import { connect } from "react-redux";
import { bindActionCreators } from "redux";
import { updateProgress } from "../../lib/store";
import { /* Avatar, */ Chip, /* FormControl, */ } from "@mui/material";
import CheckCircleIcon from '@mui/icons-material/CheckCircle';
import AssignmentTurnedInIcon from '@mui/icons-material/AssignmentTurnedIn';
import ExploreIcon from '@mui/icons-material/Explore';
import RemoveCircleIcon from '@mui/icons-material/RemoveCircle';
import classNames from "classnames";
// import ReactSelectWrapper from "../ReactSelectWrapper";
import dataFetch from "../../lib/data-fetch";
import LaunchIcon from '@mui/icons-material/Launch';
import TableRow from '@mui/material/TableRow';
import { useNotification } from "../../utils/hooks/useNotification";
import { EVENT_TYPES } from "../../lib/event-types";

const styles = (theme) => ({
  grid : { padding : theme.spacing(2) },
  tableHeader : {
    fontWeight : "bolder",
    fontSize : 18,
  },
  muiRow : {
    "& .MuiTableRow-root" : {
      cursor : "pointer",
    },
    "& .MuiTableCell-root" : {
      textTransform : "capitalize",
    },
  },
  createButton : {
    display : "flex",
    justifyContent : "flex-start",
    alignItems : "center",
    whiteSpace : "nowrap",
  },
  topToolbar : {
    margin : "2rem auto",
    display : "flex",
    justifyContent : "space-between",
    paddingLeft : "1rem",
  },
  viewSwitchButton : {
    justifySelf : "flex-end",
    marginLeft : "auto",
    paddingLeft : "1rem",
  },
  statusCip : {
    minWidth : "120px !important",
    maxWidth : "max-content !important",
    display : "flex !important",
    justifyContent : "flex-start !important",
    textTransform : "capitalize",
    borderRadius : "3px !important",
    padding : "6px 8px",
    "& .MuiChip-label" : {
      paddingTop : "3px",
      fontWeight : "400",
    }
  },
  capitalize : {
    textTransform : "capitalize",
  },
  ignored : {
    "& .MuiChip-label" : {
      color : `${theme.palette.secondary.default}`,
    },
    background : `${theme.palette.secondary.default}30 !important`,
    "& .MuiSvgIcon-root" : {
      color : `${theme.palette.secondary.default} !important`,
    }
  },
  connected : {
    "& .MuiChip-label" : {
      color : theme.palette.secondary.success,
    },
    background : `${theme.palette.secondary.success}30 !important`,
    "& .MuiSvgIcon-root" : {
      color : `${theme.palette.secondary.success} !important`,
    }
  },
  registered : {
    "& .MuiChip-label" : {
      color : theme.palette.secondary.primary,
    },
    background : `${theme.palette.secondary.primary}30 !important`,
    "& .MuiSvgIcon-root" : {
      color : `${theme.palette.secondary.primary} !important`,
    }
  },
  discovered : {
    "& .MuiChip-label" : {
      color : theme.palette.secondary.warning,
    },
    background : `${theme.palette.secondary.warning}30 !important`,
    "& .MuiSvgIcon-root" : {
      color : `${theme.palette.secondary.warning} !important`,
    }
  },
  deleted : {
    "& .MuiChip-label" : {
      color : theme.palette.secondary.error,
    },
    background : `${theme.palette.secondary.lightError}30 !important`,
    "& .MuiSvgIcon-root" : {
      color : `${theme.palette.secondary.error} !important`,
    }
  },
  expandedRows : {
    background : `${theme.palette.secondary.default}10`
  }
});

const ACTION_TYPES = {
  FETCH_CONNECTIONS : {
    name : "FETCH_CONNECTIONS",
    error_msg : "Failed to fetch connections"
  },
};

function Connections({ classes, updateProgress }) {
  const [page, setPage] = useState(0);
  const [count, setCount] = useState(0);
  const [pageSize, setPageSize] = useState(0);
  const [connections, setConnections] = useState([]);
<<<<<<< HEAD
  const [search, setSearch] = useState("");
=======
  const [search,setSearch] = useState("");
  const { notify } = useNotification()
>>>>>>> 79d910c3

  const searchTimeout = useRef(null);

  const status = (value) => {
    switch (value) {
      case 'ignored':
        return <Chip className={classNames(classes.statusCip, classes.ignored)} avatar={<RemoveCircleIcon />} label={value} />
      case 'connected':
        return <Chip className={classNames(classes.statusCip, classes.connected)} avatar={<CheckCircleIcon />} label={value} />
      case 'REGISTERED':
        return <Chip className={classNames(classes.statusCip, classes.registered)} avatar={<AssignmentTurnedInIcon />} label={value.toLowerCase()} />
      case 'discovered':
        return <Chip className={classNames(classes.statusCip, classes.discovered)} avatar={<ExploreIcon />} label={value} />
      case 'deleted':
        return <Chip className={classNames(classes.statusCip, classes.deleted)} avatar={<DeleteForeverIcon />} label={value} />
      default:
        return "-"
    }
  }

  const columns = [
    {
      name : "name",
      label : "Element",
      options : {
        display : false,
      },
    },
    {
      name : "metadata.server",
      label : "Server Location",
      options : {
        display : false,
      },
    },
    {
      name : "name",
      label : "Element",
      options : {
        customHeadRender : function CustomHead({ index, ...column }) {
          return (
            <TableCell key={index}>
              <b>{column.label}</b>
            </TableCell>
          );
        },
        customBodyRender : (value, tableMeta) => {
          return (
            <Tooltip title={tableMeta.rowData[1]} placement="top" >
              <Link href={tableMeta.rowData[1]} target="_blank">
                {value}
                <sup>
                  <LaunchIcon sx={{ fontSize : "12px" }} />
                </sup>
              </Link>
            </Tooltip>
          );
        }
      }
    },
    {
      name : "type",
      label : "Type",
      options : {
        customHeadRender : function CustomHead({ index, ...column }) {
          return (
            <TableCell key={index}>
              <b>{column.label}</b>
            </TableCell>
          );
        },
        // customBodyRender : function CustomBody(value) {
        //   return (
        //     <FormControl sx={{ m : 1, minWidth : 200, maxWidth : 200 }} size="small">
        //       <ReactSelectWrapper
        //         onChange={handleChange}
        //         options={[{ value : "environment 1", label : "environment 1" }, { value : "environment 2", label : "environment 2" }]}
        //         value={{ value : value, label : value }}
        //       />
        //     </FormControl>
        //   );
        // },
      },
    },
    {
      name : "sub_type",
      label : "Sub Type",
      options : {
        customHeadRender : function CustomHead({ index, ...column }) {
          return (
            <TableCell key={index}>
              <b>{column.label}</b>
            </TableCell>
          );
        },
        // customBodyRender : function CustomBody(value) {
        //   return <Chip avatar={<Avatar>M</Avatar>} label={value} />;
        // },
      },
    },
    {
      name : "kind",
      label : "Kind",
      options : {
        customHeadRender : function CustomHead({ index, ...column }) {
          return (
            <TableCell key={index}>
              <b>{column.label}</b>
            </TableCell>
          );
        },
      },
    },
    {
      name : "updated_at",
      label : "Updated At",
      options : {
        customHeadRender : function CustomHead({ index, ...column }) {
          return (
            <TableCell key={index}>
              <b>{column.label}</b>
            </TableCell>
          );
        },
        customBodyRender : function CustomBody(value) {
          return (
            <Tooltip title={<Moment startOf="day" format="LLL">{value}</Moment>} placement="top" arrow interactive >
              <Moment format="LL">{value}</Moment>
            </Tooltip>
          );
        },
      },
    },
    {
      name : "discoverd_at",
      label : "Discovered At",
      options : {
        customHeadRender : function CustomHead({ index, ...column }) {
          return (
            <TableCell key={index}>
              <b>{column.label}</b>
            </TableCell>
          );
        },
        customBodyRender : function CustomBody(value) {
          return (
            <Tooltip title={<Moment startOf="day" format="LLL">{value}</Moment>} placement="top" arrow interactive >
              <Moment format="LL">{value}</Moment>
            </Tooltip>
          );
        },
      },
    },
    {
      name : "status",
      label : "Status",
      options : {
        customHeadRender : function CustomHead({ index, ...column }) {
          return (
            <TableCell key={index}>
              <b>{column.label}</b>
            </TableCell>
          );
        },
        customBodyRender : function CustomBody(value) {
          return (
            status(value)
          );
        },
      },
    },
    {
      name : "metadata.name",
      label : "Server Name",
      options : {
        display : false,
      },
    },
    {
      name : "metadata.version",
      label : "Server Version",
      options : {
        display : false,
      },
    },
    {
      name : "metadata.deployment_type",
      label : "Deployment Type",
      options : {
        display : false,
      },
    },
  ];

  // const handleChange = () => {
  //   // Select change
  // }

  const options = {
    filter : false,
    responsive : "standard",
    resizableColumns : true,
    serverSide : true,
    count,
    rowsPerPage : pageSize,
    rowsPerPageOptions : [10, 20, 25],
    fixedHeader : true,
    page,
    print : false,
    download : false,
    textLabels : {
      selectedRows : {
        text : "connection(s) selected",
      },
    },
    enableNestedDataAccess : '.',
    onSearchClose : () => {
      setSearch("")
    },
    onTableChange : (action, tableState) => {
      switch (action) {
        case "changePage":
          getConnections(tableState.page.toString(), pageSize.toString());
          break;
        case "changeRowsPerPage":
          getConnections(page.toString(), tableState.rowsPerPage.toString());
          break;
        case "search":
          if (searchTimeout.current) {
            clearTimeout(searchTimeout.current);
          }
          searchTimeout.current = setTimeout(() => {
            if (search !== tableState.searchText) {
              getConnections(page, pageSize, tableState.searchText !== null ? tableState.searchText : "");
              setSearch(tableState.searchText);
            }
          }, 500);
          break;
      }
    },
    expandableRows : true,
    expandableRowsHeader : false,
    expandableRowsOnClick : true,
    isRowExpandable : () => {
      return true;
    },
    rowsExpanded : [0, 1],
    renderExpandableRow : (rowData) => {
      return (
        <TableRow className={classNames(classes.expandedRows)}>
          <TableCell></TableCell>
          <TableCell colSpan={3}>
            <b>Server Name:</b> {rowData[9]}
          </TableCell>
          <TableCell colSpan={2}>
            <b>Server Version:</b> {rowData[10]}
          </TableCell>
          <TableCell colSpan={2}>
            <b>Deployment Type:</b> {rowData[11]}
          </TableCell>
        </TableRow>
      );
    },
  };

  const components = {
    ExpandButton : function() {
      return '';
    },
  };

  /**
   * fetch connections when the page loads
   */
  useEffect(() => {
    getConnections(page, pageSize,)
  }, [page, pageSize, search]);

  const getConnections = (page, pageSize) => {
    dataFetch(
      `/api/integrations/connections?page=${page}&pagesize=${pageSize}&search=${encodeURIComponent(search)}`,
      {
        credentials : "include",
        method : "GET",
      },
      (res) => {
        setConnections(res?.connections)
        setPage(res?.page || 0)
        setCount(res?.total_count || 0)
        setPageSize(res?.page_size || 0)
      },
      handleError(ACTION_TYPES.FETCH_CONNECTIONS)
    );
  }

  const handleError = (action) => (error) => {
    updateProgress({ showProgress : false });
    notify({ message : `${action.error_msg}: ${error}`, event_type : EVENT_TYPES.ERROR, details : error.toString() })
  };

  return (
    <>
      <NoSsr>
        {/* <div className={classes.topToolbar}>
          <div className={classes.createButton}>
            <div>
              <Button
                aria-label="Rediscover"
                variant="contained"
                color="primary"
                size="large"
                // @ts-ignore
                onClick={() => {}}
                style={{ marginRight : "2rem" }}
              >
                <YoutubeSearchedForIcon style={iconMedium} />
                Rediscover
              </Button>
            </div>
          </div>
          <div
            className={classes.searchAndView}
            style={{
              display : "flex",
              alignItems : "center",
              justifyContent : "flex-end",
              height : "5ch",
            }}
          >
            <Button
              aria-label="Edit"
              variant="contained"
              color="primary"
              size="large"
              // @ts-ignore
              onClick={() => {}}
              style={{ marginRight : "0.5rem" }}
            >
              <EditIcon style={iconMedium} />
            </Button>
            <Button
              aria-label="Delete"
              variant="contained"
              color="primary"
              size="large"
              // @ts-ignore
              onClick={() => {}}
              style={{ background : "#8F1F00" }}
            >
              <DeleteForeverIcon style={iconMedium} />
              Delete
            </Button>
          </div>
        </div> */}
        <MUIDataTable
          data={connections}
          columns={columns}
          // @ts-ignore
          options={options}
          className={classes.muiRow}
          components={components}
        />
      </NoSsr>
    </>
  );
}

const mapDispatchToProps = (dispatch) => ({ updateProgress : bindActionCreators(updateProgress, dispatch) });

const mapStateToProps = (state) => {
  return { user : state.get("user")?.toObject(), selectedK8sContexts : state.get("selectedK8sContexts") };
};

// @ts-ignore
export default withStyles(styles)(connect(mapStateToProps, mapDispatchToProps)(Connections));<|MERGE_RESOLUTION|>--- conflicted
+++ resolved
@@ -137,12 +137,8 @@
   const [count, setCount] = useState(0);
   const [pageSize, setPageSize] = useState(0);
   const [connections, setConnections] = useState([]);
-<<<<<<< HEAD
-  const [search, setSearch] = useState("");
-=======
   const [search,setSearch] = useState("");
   const { notify } = useNotification()
->>>>>>> 79d910c3
 
   const searchTimeout = useRef(null);
 
