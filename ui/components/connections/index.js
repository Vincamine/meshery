import {
  NoSsr,
  TableCell,
  Button,
  Tooltip,
  Link,
<<<<<<< HEAD
  FormControl,
  Select,
  MenuItem,
=======
  TableContainer,
  Table,
  Paper,
  Grid,
  List,
  ListItem,
  ListItemText,
  TableRow
>>>>>>> 29c07a6b
} from "@material-ui/core";
import { withStyles } from "@material-ui/core/styles";
// import EditIcon from "@material-ui/icons/Edit";
// import YoutubeSearchedForIcon from '@mui/icons-material/YoutubeSearchedFor';
import DeleteForeverIcon from "@mui/icons-material/DeleteForever";
import React, { useEffect, useRef, useState } from "react";
import Moment from "react-moment";
import { connect } from "react-redux";
import { bindActionCreators } from "redux";
import { updateProgress } from "../../lib/store";
import { /* Avatar, */ Chip /* FormControl, */ } from "@mui/material";
import CheckCircleIcon from "@mui/icons-material/CheckCircle";
import AssignmentTurnedInIcon from "@mui/icons-material/AssignmentTurnedIn";
import ExploreIcon from "@mui/icons-material/Explore";
import RemoveCircleIcon from "@mui/icons-material/RemoveCircle";
import classNames from "classnames";
// import ReactSelectWrapper from "../ReactSelectWrapper";
import dataFetch from "../../lib/data-fetch";
import LaunchIcon from '@mui/icons-material/Launch';
import { useNotification } from "../../utils/hooks/useNotification";
import { EVENT_TYPES } from "../../lib/event-types";
import CustomColumnVisibilityControl from "../../utils/custom-column";
import SearchBar from "../../utils/custom-search";
import ResponsiveDataTable from "../../utils/data-table";
import useStyles from "../../assets/styles/general/tool.styles";
import Modal from "../Modal";

const styles = (theme) => ({
  grid : { padding : theme.spacing(2) },
  tableHeader : {
    fontWeight : "bolder",
    fontSize : 18,
  },
  muiRow : {
    "& .MuiTableRow-root" : {
      cursor : "pointer",
    },
    "& .MuiTableCell-root" : {
      textTransform : "capitalize",
    },
  },
  statusSelect : {
    "& .MuiSelect-select.MuiSelect-select" : {
      padding : "0 2px"
    },
    "& .MuiSelect-icon" : {
      color : "#ff",
      marginTop : "2px",
      rotate : "270deg"
    }
  },
  createButton : {
    display : "flex",
    justifyContent : "flex-start",
    alignItems : "center",
    whiteSpace : "nowrap",
  },
  viewSwitchButton : {
    justifySelf : "flex-end",
    marginLeft : "auto",
    paddingLeft : "1rem",
  },
  statusCip : {
    minWidth : "120px !important",
    maxWidth : "max-content !important",
    display : "flex !important",
    justifyContent : "flex-start !important",
    textTransform : "capitalize",
    borderRadius : "3px !important",
    padding : "6px 8px",
    "& .MuiChip-label" : {
      paddingTop : "3px",
      fontWeight : "400",
    },
    "&:hover" : {
      boxShadow : "0px 1px 2px 0px rgba(0, 0, 0, 0.25)",
    },
  },
  capitalize : {
    textTransform : "capitalize",
  },
  ignored : {
    "& .MuiChip-label" : {
      color : `${theme.palette.secondary.default}`,
    },
    background : `${theme.palette.secondary.default}30 !important`,
    "& .MuiSvgIcon-root" : {
      color : `${theme.palette.secondary.default} !important`,
    },
  },
  connected : {
    "& .MuiChip-label" : {
      color : theme.palette.secondary.success,
    },
    background : `${theme.palette.secondary.success}30 !important`,
    "& .MuiSvgIcon-root" : {
      color : `${theme.palette.secondary.success} !important`,
    },
  },
  registered : {
    "& .MuiChip-label" : {
      color : theme.palette.secondary.primary,
    },
    background : `${theme.palette.secondary.primary}30 !important`,
    "& .MuiSvgIcon-root" : {
      color : `${theme.palette.secondary.primary} !important`,
    },
  },
  discovered : {
    "& .MuiChip-label" : {
      color : theme.palette.secondary.warning,
    },
    background : `${theme.palette.secondary.warning}30 !important`,
    "& .MuiSvgIcon-root" : {
      color : `${theme.palette.secondary.warning} !important`,
    },
  },
  deleted : {
    "& .MuiChip-label" : {
      color : theme.palette.secondary.error,
    },
    background : `${theme.palette.secondary.lightError}30 !important`,
    "& .MuiSvgIcon-root" : {
      color : `${theme.palette.secondary.error} !important`,
    },
  },
  expandedRows : {
    background : `${theme.palette.secondary.default}10`
  },
  contentContainer : {
    [theme.breakpoints.down(1050)] : {
      flexDirection : "column",
    },
    flexWrap : "noWrap",
  },
});

const ACTION_TYPES = {
  FETCH_CONNECTIONS : {
    name : "FETCH_CONNECTIONS",
    error_msg : "Failed to fetch connections",
  },
  UPDATE_CONNECTION : {
    name : "UPDATE_CONNECTION",
    error_msg : "Failed to update connection"
  },
};

/**
 * Parent Component for Connection Component
 *
 * @important
 * - Keep the component's responsibilities focused on connection management. Avoid adding unrelated functionality and state.
*/

function ConnectionManagementPage(props) {
  const [createConnectionModal, setCreateConnectionModal] = useState({
    open : false,
  });
  const [createConnection, setCreateConnection] = useState({});

  const handleCreateConnectionModalOpen = () => {
    setCreateConnectionModal({ open : true });
  };

  const handleCreateConnectionModalClose = () => {
    setCreateConnectionModal({ open : false });
  };

  const handleCreateConnectionSubmit = () => {};

  useEffect(() => {
    dataFetch(
      "/api/schema/resource/helmRepo",
      {
        method : "GET",
        credentials : "include",
      },
      (result) => {
        setCreateConnection(result);
      }
    );
  }, []);

  return (
    <>
      <Connections
        createConnectionModal={createConnectionModal}
        onOpenCreateConnectionModal={handleCreateConnectionModalOpen}
        onCloseCreateConnectionModal={handleCreateConnectionModalClose}
        {...props}
      />
      {createConnectionModal.open && (
        <Modal
          open={true}
          schema={createConnection.rjsfSchema}
          uiSchema={createConnection.uiSchema}
          handleClose={handleCreateConnectionModalClose}
          handleSubmit={handleCreateConnectionSubmit}
          title="Connect Helm Repository"
          submitBtnText="Connect"
          // leftHeaderIcon={ }
          // submitBtnIcon={<PublishIcon  className={classes.addIcon} data-cy="import-button"/>}
        />
      )}
    </>
  );
}

function Connections({
  classes,
  updateProgress,
  onOpenCreateConnectionModal
}) {
  const [page, setPage] = useState(0);
  const [count, setCount] = useState(0);
  const [pageSize, setPageSize] = useState(0);
  const [connections, setConnections] = useState([]);
  const [search, setSearch] = useState("");
  const { notify } = useNotification();
  const StyleClass = useStyles();

  const searchTimeout = useRef(null);

<<<<<<< HEAD
  const statuses = [
    'ignored', 'connected', 'REGISTERED', 'discovered', 'deleted'
  ]

  const status = (value) => {
    switch (value) {
      case 'ignored':
        return (
          <MenuItem value={value}>
            <Chip className={classNames(classes.statusCip, classes.ignored)} avatar={<RemoveCircleIcon />} label={value} />
          </MenuItem>
        )
      case 'connected':
        return (
          <MenuItem value={value}>
            <Chip className={classNames(classes.statusCip, classes.connected)} value={value} avatar={<CheckCircleIcon />} label={value} />
          </MenuItem>
        )
      case 'REGISTERED':
        return (
          <MenuItem value={value}>
            <Chip className={classNames(classes.statusCip, classes.registered)} value={value} avatar={<AssignmentTurnedInIcon />} label={value.toLowerCase()} />
          </MenuItem>
        )
      case 'discovered':
        return (
          (
            <MenuItem value={value}>
              <Chip className={classNames(classes.statusCip, classes.discovered)} value={value} avatar={<ExploreIcon />} label={value} />
            </MenuItem>
          )
        )
      case 'deleted':
        return (
          <MenuItem value={value}>
            <Chip className={classNames(classes.statusCip, classes.deleted)} value={value} avatar={<DeleteForeverIcon />} label={value} />
          </MenuItem>
        )
      default:
        return (
          (
            <MenuItem value={value}>
              <Chip className={classNames(classes.statusCip, classes.discovered)} value={value} avatar={<ExploreIcon />} label={value} />
            </MenuItem>
          )
        )
=======
  const handleCreateConnectionModalOpen = () => {
    onOpenCreateConnectionModal();
  };

  const status = (value) => {
    switch (value) {
      case "ignored":
        return (
          <Chip
            className={classNames(classes.statusCip, classes.ignored)}
            avatar={<RemoveCircleIcon />}
            label={value}
          />
        );
      case "connected":
        return (
          <Chip
            className={classNames(classes.statusCip, classes.connected)}
            avatar={<CheckCircleIcon />}
            label={value}
          />
        );
      case "REGISTERED":
        return (
          <Chip
            className={classNames(classes.statusCip, classes.registered)}
            avatar={<AssignmentTurnedInIcon />}
            label={value.toLowerCase()}
          />
        );
      case "discovered":
        return (
          <Chip className={classNames(classes.statusCip, classes.discovered)} avatar={<ExploreIcon />} label={value} />
        );
      case "deleted":
        return (
          <Chip
            className={classNames(classes.statusCip, classes.deleted)}
            avatar={<DeleteForeverIcon />}
            label={value}
          />
        );
      default:
        return "-";
>>>>>>> 29c07a6b
    }
  };

  const columns = [
    {
      name : "id",
      label : "ID",
      options : {
        display : false,
      },
    },
    {
      name : "metadata.server_location",
      label : "Server Location",
      options : {
        display : false,
      },
    },
    {
      name : "name",
      label : "Element",
      options : {
        customHeadRender : function CustomHead({ index, ...column }) {
          return (
            <TableCell key={index}>
              <b>{column.label}</b>
            </TableCell>
          );
        },
        customBodyRender : (value, tableMeta) => {
          return (
            <Tooltip title={tableMeta.rowData[1]} placement="top" >
              <Link href={tableMeta.rowData[1]} target="_blank">
                {value}
                <sup>
                  <LaunchIcon sx={{ fontSize : "12px" }} />
                </sup>
              </Link>
            </Tooltip>
          );
        },
      },
    },
    {
      name : "type",
      label : "Type",
      options : {
        customHeadRender : function CustomHead({ index, ...column }) {
          return (
            <TableCell key={index}>
              <b>{column.label}</b>
            </TableCell>
          );
        },
        // customBodyRender : function CustomBody(value) {
        //   return (
        //     <FormControl sx={{ m : 1, minWidth : 200, maxWidth : 200 }} size="small">
        //       <ReactSelectWrapper
        //         onChange={handleChange}
        //         options={[{ value : "environment 1", label : "environment 1" }, { value : "environment 2", label : "environment 2" }]}
        //         value={{ value : value, label : value }}
        //       />
        //     </FormControl>
        //   );
        // },
      },
    },
    {
      name : "sub_type",
      label : "Sub Type",
      options : {
        customHeadRender : function CustomHead({ index, ...column }) {
          return (
            <TableCell key={index}>
              <b>{column.label}</b>
            </TableCell>
          );
        },
        // customBodyRender : function CustomBody(value) {
        //   return <Chip avatar={<Avatar>M</Avatar>} label={value} />;
        // },
      },
    },
    {
      name : "kind",
      label : "Kind",
      options : {
        customHeadRender : function CustomHead({ index, ...column }) {
          return (
            <TableCell key={index}>
              <b>{column.label}</b>
            </TableCell>
          );
        },
      },
    },
    {
      name : "updated_at",
      label : "Updated At",
      options : {
        customHeadRender : function CustomHead({ index, ...column }) {
          return (
            <TableCell key={index}>
              <b>{column.label}</b>
            </TableCell>
          );
        },
        customBodyRender : function CustomBody(value) {
          return (
            <Tooltip
              title={
                <Moment startOf="day" format="LLL">
                  {value}
                </Moment>
              }
              placement="top"
              arrow
              interactive
            >
              <Moment format="LL">{value}</Moment>
            </Tooltip>
          );
        },
      },
    },
    {
      name : "discoverd_at",
      label : "Discovered At",
      options : {
        customHeadRender : function CustomHead({ index, ...column }) {
          return (
            <TableCell key={index}>
              <b>{column.label}</b>
            </TableCell>
          );
        },
        customBodyRender : function CustomBody(value) {
          return (
            <Tooltip
              title={
                <Moment startOf="day" format="LLL">
                  {value}
                </Moment>
              }
              placement="top"
              arrow
              interactive
            >
              <Moment format="LL">{value}</Moment>
            </Tooltip>
          );
        },
      },
    },
    {
      name : "status",
      label : "Status",
      options : {
        customHeadRender : function CustomHead({ index, ...column }) {
          return (
            <TableCell key={index}>
              <b>{column.label}</b>
            </TableCell>
          );
        },
<<<<<<< HEAD
        customBodyRender : function CustomBody(value, tableMeta) {
          return (
            <>
              <FormControl>
                <Select
                  labelId="demo-simple-select-label"
                  id="demo-simple-select"
                  value={value}
                  onChange={(e) => handleStatusChange(e, tableMeta.rowData[0])}
                  className={classes.statusSelect}
                  disableUnderline
                >
                  {
                    statuses.map(s => status(s))
                  }
                </Select>
              </FormControl>
            </>
          );
=======
        customBodyRender : function CustomBody(value) {
          return status(value);
>>>>>>> 29c07a6b
        },
      },
    },
  ];

  // const handleChange = () => {
  //   // Select change
  // }

  const options = {
    filter : false,
    viewColumns : false,
    search : false,
    responsive : "standard",
    resizableColumns : true,
    serverSide : true,
    count,
    rowsPerPage : pageSize,
    rowsPerPageOptions : [10, 20, 25],
    fixedHeader : true,
    page,
    print : false,
    download : false,
    selectableRows : "none",
    textLabels : {
      selectedRows : {
        text : "connection(s) selected",
      },
    },
    selectToolbarPlacement : "none",

    enableNestedDataAccess : ".",
    onTableChange : (action, tableState) => {
      switch (action) {
        case "changePage":
          getConnections(tableState.page.toString(), pageSize.toString(), search);
          break;
        case "changeRowsPerPage":
          getConnections(page.toString(), tableState.rowsPerPage.toString(), search);
          break;
        case "search":
          if (searchTimeout.current) {
            clearTimeout(searchTimeout.current);
          }
          searchTimeout.current = setTimeout(() => {
            if (search !== tableState.searchText) {
              getConnections(page, pageSize, tableState.searchText !== null ? tableState.searchText : "");
              setSearch(tableState.searchText);
            }
          }, 500);
          break;
      }
    },
    expandableRows : true,
    expandableRowsHeader : false,
    expandableRowsOnClick : true,
    isRowExpandable : () => {
      return true;
    },
    renderExpandableRow : (rowData, tableMeta) => {
      const colSpan = rowData.length;
      const connection = connections && connections[tableMeta.rowIndex]
      return (
<<<<<<< HEAD
        <TableRow>
          <TableCell>
          </TableCell>
          <TableCell colSpan={3}>
            <b>Server Build SHA:</b> {connections ? connections[tableMeta.rowIndex]?.metadata?.server_build_sha : '-'}
          </TableCell>
          <TableCell colSpan={3}>
            <b>Server Version:</b> {connections ? connections[tableMeta.rowIndex]?.metadata?.server_version : '-'}
          </TableCell>
          <TableCell>
          </TableCell>
        </TableRow>
=======
        <TableCell colSpan={colSpan}
          style={{
            padding : "0 0 0.5rem 2rem",
            backgroundColor : "rgba(0, 0, 0, 0.05)"
          }}
        >
          <TableContainer>
            <Table>
              <TableRow>
                <TableCell>
                  <Paper>
                    <div>
                      <Grid container spacing={1} >
                        <Grid item xs={12} md={12} className={classes.contentContainer}>
                          <List>
                            <ListItem>
                              <ListItem>
                                <ListItemText primary="Server Version" secondary={connection ? connection?.metadata?.server_version : '-'} />
                              </ListItem>
                              <ListItem>
                                <ListItemText primary="Server Location" secondary={connection ? connection?.metadata?.server_location : '-'} />
                              </ListItem>
                              <ListItem>
                                <ListItemText primary="Server Build SHA" secondary={connection ? connection?.metadata?.server_build_sha : '-'} />
                              </ListItem>
                            </ListItem>
                          </List>
                        </Grid>
                      </Grid>
                    </div>
                  </Paper>
                </TableCell>
                <TableCell>
                  <Paper>
                    <div>
                      <Grid container spacing={1} >
                        <Grid item xs={12} md={12} className={classes.contentContainer}>
                          <List>
                            <ListItem>
                              <ListItem>
                                <ListItemText primary="Connections Type" secondary={connection ? connection?.type : '-'} />
                              </ListItem>
                              <ListItem>
                                <ListItemText primary="Connections Sub Type" secondary={connection ? connection?.sub_type : '-'} />
                              </ListItem>
                            </ListItem>
                          </List>
                        </Grid>
                      </Grid>
                    </div>
                  </Paper>
                </TableCell>
              </TableRow>
            </Table>
          </TableContainer>
        </TableCell>
>>>>>>> 29c07a6b
      );
    },
  };

  /**
   * fetch connections when the page loads
   */
  useEffect(() => {
    getConnections(page, pageSize, search);
  }, [page, pageSize, search]);

  const getConnections = (page, pageSize, search) => {
    if (!search) search = "";
    dataFetch(
      `/api/integrations/connections?page=${page}&pagesize=${pageSize}&search=${encodeURIComponent(search)}`,
      {
        credentials : "include",
        method : "GET",
      },
      (res) => {
        setConnections(res?.connections || []);
        setPage(res?.page || 0);
        setCount(res?.total_count || 0);
        setPageSize(res?.page_size || 0);
      },
      handleError(ACTION_TYPES.FETCH_CONNECTIONS)
    );
  };

  const handleError = (action) => (error) => {
    updateProgress({ showProgress : false });
    notify({ message : `${action.error_msg}: ${error}`, event_type : EVENT_TYPES.ERROR, details : error.toString() });
  };

<<<<<<< HEAD
  const handleStatusChange = (e, connectionId) => {
    const requestBody = JSON.stringify({
      "status" : e.target.value,
    });
    dataFetch(`/api/integrations/connections/${connectionId}`, {
      method : 'PUT',
      credentials : 'include',
      headers : { 'Content-Type' : 'application/json', },
      body : requestBody,
    },
    () => {
      getConnections(page, pageSize,search);
    }, handleError(ACTION_TYPES.UPDATE_CONNECTION));
  }

=======
  console.log("connection page renders");
>>>>>>> 29c07a6b
  const [tableCols, updateCols] = useState(columns);

  const [columnVisibility, setColumnVisibility] = useState(() => {
    // Initialize column visibility based on the original columns' visibility
    const initialVisibility = {};
    columns.forEach((col) => {
      initialVisibility[col.name] = col.options?.display !== false;
    });
    return initialVisibility;
  });

  return (
    <>
      <NoSsr>
        <div className={StyleClass.toolWrapper}>
          <div className={classes.createButton}>
            <div>
              <Button
                aria-label="Rediscover"
                variant="contained"
                color="primary"
                size="large"
                // @ts-ignore
                onClick={handleCreateConnectionModalOpen}
                style={{ marginRight : "2rem" }}
              >
                Connect Helm Repository
              </Button>
            </div>
          </div>
          <div
            className={classes.searchAndView}
            style={{
              display : "flex",
            }}
          >
            {/* <Button
              aria-label="Edit"
              variant="contained"
              color="primary"
              size="large"
              // @ts-ignore
              onClick={() => {}}
              style={{ marginRight : "0.5rem" }}
            >
              <EditIcon style={iconMedium} />
            </Button> */}

            {/* <Button
              aria-label="Delete"
              variant="contained"
              color="primary"
              size="large"
              // @ts-ignore
              onClick={() => {}}
              style={{ background : "#8F1F00" }}
            >
              <DeleteForeverIcon style={iconMedium} />
              Delete
            </Button> */}

            <SearchBar
              onSearch={(value) => {
                setSearch(value);
                getConnections(page, pageSize, value);
              }}
              placeholder="Search connections..."
            />

            <CustomColumnVisibilityControl
              columns={columns}
              customToolsProps={{ columnVisibility, setColumnVisibility }}
            />
          </div>
        </div>
        <ResponsiveDataTable
          data={connections}
          columns={columns}
          // @ts-ignore
          options={options}
          className={classes.muiRow}
          tableCols={tableCols}
          updateCols={updateCols}
          columnVisibility={columnVisibility}
        />
      </NoSsr>
    </>
  );
}

const mapDispatchToProps = (dispatch) => ({ updateProgress : bindActionCreators(updateProgress, dispatch) });

const mapStateToProps = (state) => {
  return { user : state.get("user")?.toObject(), selectedK8sContexts : state.get("selectedK8sContexts") };
};

// @ts-ignore
export default withStyles(styles)(connect(mapStateToProps, mapDispatchToProps)(ConnectionManagementPage));
<|MERGE_RESOLUTION|>--- conflicted
+++ resolved
@@ -4,11 +4,9 @@
   Button,
   Tooltip,
   Link,
-<<<<<<< HEAD
   FormControl,
   Select,
   MenuItem,
-=======
   TableContainer,
   Table,
   Paper,
@@ -17,7 +15,6 @@
   ListItem,
   ListItemText,
   TableRow
->>>>>>> 29c07a6b
 } from "@material-ui/core";
 import { withStyles } from "@material-ui/core/styles";
 // import EditIcon from "@material-ui/icons/Edit";
@@ -242,7 +239,6 @@
 
   const searchTimeout = useRef(null);
 
-<<<<<<< HEAD
   const statuses = [
     'ignored', 'connected', 'REGISTERED', 'discovered', 'deleted'
   ]
@@ -289,52 +285,6 @@
             </MenuItem>
           )
         )
-=======
-  const handleCreateConnectionModalOpen = () => {
-    onOpenCreateConnectionModal();
-  };
-
-  const status = (value) => {
-    switch (value) {
-      case "ignored":
-        return (
-          <Chip
-            className={classNames(classes.statusCip, classes.ignored)}
-            avatar={<RemoveCircleIcon />}
-            label={value}
-          />
-        );
-      case "connected":
-        return (
-          <Chip
-            className={classNames(classes.statusCip, classes.connected)}
-            avatar={<CheckCircleIcon />}
-            label={value}
-          />
-        );
-      case "REGISTERED":
-        return (
-          <Chip
-            className={classNames(classes.statusCip, classes.registered)}
-            avatar={<AssignmentTurnedInIcon />}
-            label={value.toLowerCase()}
-          />
-        );
-      case "discovered":
-        return (
-          <Chip className={classNames(classes.statusCip, classes.discovered)} avatar={<ExploreIcon />} label={value} />
-        );
-      case "deleted":
-        return (
-          <Chip
-            className={classNames(classes.statusCip, classes.deleted)}
-            avatar={<DeleteForeverIcon />}
-            label={value}
-          />
-        );
-      default:
-        return "-";
->>>>>>> 29c07a6b
     }
   };
 
@@ -500,7 +450,6 @@
             </TableCell>
           );
         },
-<<<<<<< HEAD
         customBodyRender : function CustomBody(value, tableMeta) {
           return (
             <>
@@ -520,10 +469,6 @@
               </FormControl>
             </>
           );
-=======
-        customBodyRender : function CustomBody(value) {
-          return status(value);
->>>>>>> 29c07a6b
         },
       },
     },
@@ -587,20 +532,6 @@
       const colSpan = rowData.length;
       const connection = connections && connections[tableMeta.rowIndex]
       return (
-<<<<<<< HEAD
-        <TableRow>
-          <TableCell>
-          </TableCell>
-          <TableCell colSpan={3}>
-            <b>Server Build SHA:</b> {connections ? connections[tableMeta.rowIndex]?.metadata?.server_build_sha : '-'}
-          </TableCell>
-          <TableCell colSpan={3}>
-            <b>Server Version:</b> {connections ? connections[tableMeta.rowIndex]?.metadata?.server_version : '-'}
-          </TableCell>
-          <TableCell>
-          </TableCell>
-        </TableRow>
-=======
         <TableCell colSpan={colSpan}
           style={{
             padding : "0 0 0.5rem 2rem",
@@ -657,7 +588,6 @@
             </Table>
           </TableContainer>
         </TableCell>
->>>>>>> 29c07a6b
       );
     },
   };
@@ -692,7 +622,6 @@
     notify({ message : `${action.error_msg}: ${error}`, event_type : EVENT_TYPES.ERROR, details : error.toString() });
   };
 
-<<<<<<< HEAD
   const handleStatusChange = (e, connectionId) => {
     const requestBody = JSON.stringify({
       "status" : e.target.value,
@@ -708,9 +637,6 @@
     }, handleError(ACTION_TYPES.UPDATE_CONNECTION));
   }
 
-=======
-  console.log("connection page renders");
->>>>>>> 29c07a6b
   const [tableCols, updateCols] = useState(columns);
 
   const [columnVisibility, setColumnVisibility] = useState(() => {
@@ -734,7 +660,7 @@
                 color="primary"
                 size="large"
                 // @ts-ignore
-                onClick={handleCreateConnectionModalOpen}
+                onClick={onOpenCreateConnectionModal}
                 style={{ marginRight : "2rem" }}
               >
                 Connect Helm Repository
