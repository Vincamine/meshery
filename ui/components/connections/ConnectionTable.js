import React, { useEffect, useRef, useState } from 'react';
import {
  CustomTooltip,
  CustomColumnVisibilityControl,
  SearchBar,
  UniversalFilter,
  ResponsiveDataTable,
  PROMPT_VARIANTS,
  MenuItem,
  Box,
  IconButton,
  Typography,
  Table,
  Grid,
  Button,
  FormControl,
  useTheme,
  TableCell,
  TableRow,
  Popover,
} from '@layer5/sistent';
import {
  ContentContainer,
  CreateButton,
  InnerTableContainer,
  ActionListItem,
  ConnectionStyledSelect,
} from './styles';
import { FormatId } from '../DataFormatter';
import { ToolWrapper } from '@/assets/styles/general/tool.styles';
import MesherySettingsEnvButtons from '../MesherySettingsEnvButtons';
import { getVisibilityColums } from '../../utils/utils';
import MoreVertIcon from '@mui/icons-material/MoreVert';
import { updateProgress, useLegacySelector } from '../../lib/store';
import { useNotification } from '../../utils/hooks/useNotification';
import { EVENT_TYPES } from '../../lib/event-types';
import { iconMedium } from '../../css/icons.styles';
import _PromptComponent from '../PromptComponent';
import resetDatabase from '../graphql/queries/ResetDatabaseQuery';
import SyncIcon from '@mui/icons-material/Sync';

import { CONNECTION_KINDS, CONNECTION_STATES } from '../../utils/Enum';
import FormatConnectionMetadata from './metadata';
import useKubernetesHook from '../hooks/useKubernetesHook';
import { ConnectionStateChip, TooltipWrappedConnectionChip } from './ConnectionChip';
import { DefaultTableCell, SortableTableCell } from './common';
import { getColumnValue } from '../../utils/utils';
import { updateVisibleColumns } from '../../utils/responsive-column';
import { useWindowDimensions } from '../../utils/dimension';
import MultiSelectWrapper from '../multi-select-wrapper';
import {
  useAddConnectionToEnvironmentMutation,
  useGetEnvironmentsQuery,
  useRemoveConnectionFromEnvironmentMutation,
  useSaveEnvironmentMutation,
} from '../../rtk-query/environments';
import CAN from '@/utils/can';
import { keys } from '@/utils/permission_constants';
import { useGetConnectionsQuery, useUpdateConnectionMutation } from '@/rtk-query/connection';
import { CustomTextTooltip } from '../MesheryMeshInterface/PatternService/CustomTextTooltip';
import InfoOutlinedIcon from '@/assets/icons/InfoOutlined';
import { DeleteIcon } from '@layer5/sistent';

import { formatDate } from '../DataFormatter';
import { getFallbackImageBasedOnKind } from '@/utils/fallback';

const ACTION_TYPES = {
  FETCH_CONNECTIONS: {
    name: 'FETCH_CONNECTIONS',
    error_msg: 'Failed to fetch connections',
  },
  UPDATE_CONNECTION: {
    name: 'UPDATE_CONNECTION',
    error_msg: 'Failed to update connection',
  },
  DELETE_CONNECTION: {
    name: 'DELETE_CONNECTION',
    error_msg: 'Failed to delete connection',
  },
  FETCH_CONNECTION_STATUS_TRANSITIONS: {
    name: 'FETCH_CONNECTION_STATUS_TRANSITIONS',
    error_msg: 'Failed to fetch connection transitions',
  },
  FETCH_ENVIRONMENT: {
    name: 'FETCH_ENVIRONMENT',
    error_msg: 'Failed to fetch environment',
  },
  CREATE_ENVIRONMENT: {
    name: 'CREATE_ENVIRONMENT',
    error_msg: 'Failed to create environment',
  },
};

const ConnectionTable = ({ meshsyncControllerState, connectionMetadataState, selectedFilter }) => {
  const organization = useLegacySelector((state) => state.get('organization'));
  const ping = useKubernetesHook();
  const { width } = useWindowDimensions();
  const [page, setPage] = useState(0);
  const [pageSize, setPageSize] = useState();
  const [sortOrder, setSortOrder] = useState('');
  const [rowData, setRowData] = useState(null);
  const [rowsExpanded, setRowsExpanded] = useState([]);
  const [isSearchExpanded, setIsSearchExpanded] = useState(false);
  const [selectedFilters, setSelectedFilters] = useState({
    status: 'All',
    kind: 'All',
  });
  const [search, setSearch] = useState('');
  const [statusFilter, setStatusFilter] = useState();
  const [kindFilter, setKindFilter] = useState();
  const [useUpdateConnectionMutator] = useUpdateConnectionMutation();
  const [addConnectionToEnvironmentMutator] = useAddConnectionToEnvironmentMutation();
  const [removeConnectionFromEnvMutator] = useRemoveConnectionFromEnvironmentMutation();
  const [saveEnvironmentMutator] = useSaveEnvironmentMutation();
  const [anchorEl, setAnchorEl] = useState(null);
  const open = Boolean(anchorEl);
  const modalRef = useRef(null);

  const filters = {
    status: {
      name: 'Status',
      options: [
        { label: 'Connected', value: 'connected' },
        { label: 'Registered', value: 'registered' },
        { label: 'Discovered', value: 'discovered' },
        { label: 'Ignored', value: 'ignored' },
        { label: 'Deleted', value: 'deleted' },
        { label: 'Maintenance', value: 'maintenance' },
        { label: 'Disconnected', value: 'disconnected' },
        { label: 'Not Found', value: 'not found' },
      ],
    },
    kind: {
      name: 'Kind',
      options: Object.entries(CONNECTION_KINDS).map(([key, value]) => ({ label: key, value })),
    },
  };

  const handleApplyFilter = () => {
    const statusFilter = selectedFilters.status === 'All' ? null : selectedFilters.status;
    const kindFilter = selectedFilters.kind === 'All' ? null : selectedFilters.kind;

    setKindFilter(kindFilter);
    setStatusFilter(statusFilter);
  };
  // lock for not allowing multiple updates at the same time
  // needs to be a ref because it needs to be shared between renders
  // and useState loses reactivity when down table custom cells
  const updatingConnection = useRef(false);
  const { notify } = useNotification();

  const {
    data: connectionData,
    isError: isConnectionError,
    error: connectionError,
    refetch: getConnections,
  } = useGetConnectionsQuery({
    page: page,
    pagesize: pageSize,
    search: search,
    order: sortOrder,
    status: statusFilter ? JSON.stringify([statusFilter]) : '',
    kind: selectedFilter
      ? JSON.stringify([selectedFilter])
      : kindFilter
        ? JSON.stringify([kindFilter])
        : '',
  });
  const {
    data: environmentsResponse,
    isSuccess: isEnvironmentsSuccess,
    isError: isEnvironmentsError,
    error: environmentsError,
  } = useGetEnvironmentsQuery(
    { orgId: organization?.id },
    {
      skip: !organization?.id,
    },
  );
  let environments = environmentsResponse?.environments || [];

  useEffect(() => {
    updateCols(columns);
    if (isEnvironmentsError) {
      notify({
        message: `${ACTION_TYPES.FETCH_ENVIRONMENT.error_msg}: ${environmentsError.error}`,
        event_type: EVENT_TYPES.ERROR,
      });
    }

    if (isConnectionError) {
      notify({
        message: `${ACTION_TYPES.FETCH_CONNECTIONS.error_msg}: ${connectionError.error}`,
        event_type: EVENT_TYPES.ERROR,
      });
    }
  }, [environmentsError, connectionError, isEnvironmentsSuccess]);

  const modifiedConnections = connectionData?.connections.map((connection) => {
    return {
      ...connection,
      nextStatus:
        connection.nextStatus === undefined &&
        connectionMetadataState[connection.kind]?.transitions,
      kindLogo: connection.kindLogo === undefined && connectionMetadataState[connection.kind]?.icon,
    };
  });

  const connections = modifiedConnections?.filter((connection) => {
    if (selectedFilters.status === 'All' && selectedFilters.kind === 'All') {
      return true;
    }
    return (
      (statusFilter === null || connection.status === statusFilter) &&
      (kindFilter === null || connection.kind === kindFilter)
    );
  });
  const url = `https://docs.meshery.io/concepts/logical/connections#states-and-the-lifecycle-of-connections`;
  const envUrl = `https://docs.meshery.io/concepts/logical/environments`;

  let colViews = [
    ['name', 'xs'],
    ['environments', 'm'],
    ['kind', 'm'],
    ['type', 's'],
    ['sub_type', 'na'],
    ['created_at', 'na'],
    ['status', 'xs'],
    ['Actions', 'xs'],
    ['ConnectionID', 'na'],
  ];
  const addConnectionToEnvironment = async (
    environmentId,
    environmentName,
    connectionId,
    connectionName,
  ) => {
    return addConnectionToEnvironmentMutator({ environmentId, connectionId })
      .unwrap()
      .then(() => {
        notify({
          message: `Connection: ${connectionName} assigned to environment: ${environmentName}`,
          event_type: EVENT_TYPES.SUCCESS,
        });
      })
      .catch((err) => {
        notify({
          message: `${ACTION_TYPES.UPDATE_CONNECTION.error_msg}: ${err.error}`,
          event_type: EVENT_TYPES.ERROR,
          details: err.toString(),
        });
      });
  };

  const removeConnectionFromEnvironment = async (
    environmentId,
    environmentName,
    connectionId,
    connectionName,
  ) => {
    return removeConnectionFromEnvMutator({ environmentId, connectionId })
      .unwrap()
      .then(() => {
        notify({
          message: `Connection: ${connectionName} removed from environment: ${environmentName}`,
          event_type: EVENT_TYPES.SUCCESS,
        });
      })
      .catch((err) => {
        notify({
          message: `${ACTION_TYPES.UPDATE_CONNECTION.error_msg}: ${err.error}`,
          event_type: EVENT_TYPES.ERROR,
          details: err.toString(),
        });
      });
  };

  const saveEnvironment = async (connectionId, connectionName, environmentName) => {
    return saveEnvironmentMutator({
      body: {
        name: environmentName,
        organization_id: organization?.id,
      },
    })
      .unwrap()
      .then((resp) => {
        notify({
          message: `Environment "${resp.name}" created`,
          event_type: EVENT_TYPES.SUCCESS,
        });
        environments = [...environments, resp];
        addConnectionToEnvironment(resp.id, resp.name, connectionId, connectionName);
      })
      .catch((err) => {
        notify({
          message: `${ACTION_TYPES.CREATE_ENVIRONMENT.error_msg}: ${err.error}`,
          event_type: EVENT_TYPES.ERROR,
          details: err.toString(),
        });
      });
  };

  const handleDeleteConnection = async (connectionId, connectionKind) => {
    if (connectionId) {
      let response = await modalRef.current.show({
        title: `Delete Connection`,
        subtitle: `Are you sure that you want to delete the connection?`,
        primaryOption: 'DELETE',
        showInfoIcon: `Learn more about the [lifecycle of connections and the behavior of state transitions](https://docs.meshery.io/concepts/logical/connections) in Meshery Docs.`,
        variant: PROMPT_VARIANTS.DANGER,
      });
      if (response === 'DELETE') {
        const requestBody = JSON.stringify({
          [connectionId]: CONNECTION_STATES.DELETED,
        });
        UpdateConnectionStatus(connectionKind, requestBody);
      }
    }
  };

  const handleDeleteConnections = async (selected) => {
    if (selected) {
      let response = await modalRef.current.show({
        title: `Delete Connections`,
        subtitle: `Are you sure that you want to delete the connections?`,
        primaryOption: 'DELETE',
        showInfoIcon: `Learn more about the [lifecycle of connections and the behavior of state transitions](https://docs.meshery.io/concepts/logical/connections) in Meshery Docs.`,
        variant: PROMPT_VARIANTS.DANGER,
      });
      if (response === 'DELETE') {
        // let bulkConnections = {}
        // selected.data.map(({ index }) => {
        //   bulkConnections = {
        //     ...bulkConnections,
        //     [connections[index].id]: CONNECTION_STATES.DELETED
        //   };
        // })
        // const requestBody = JSON.stringify(bulkConnections);
        // updateConnectionStatus(requestBody);
        selected.data.map(({ index }) => {
          const requestBody = JSON.stringify({
            [connections[index].id]: CONNECTION_STATES.DELETED,
          });
          UpdateConnectionStatus(connections[index].kind, requestBody);
        });
      }
    }
  };

  const handleError = (action) => (error) => {
    updateProgress({ showProgress: false });
    notify({
      message: `${action.error_msg}: ${error}`,
      event_type: EVENT_TYPES.ERROR,
      details: error.toString(),
    });
  };

  const handleActionMenuClose = () => {
    setAnchorEl(null);
    setRowData(null);
  };

  const handleFlushMeshSync = () => {
    return async () => {
      handleActionMenuClose();
      const connection = connections[rowData.rowIndex];

      let response = await modalRef.current.show({
        title: `Flush MeshSync data for ${connection.metadata?.name} ?`,
        subtitle: `Are you sure to Flush MeshSync data for “${connection.metadata?.name}”? Fresh MeshSync data will be repopulated for this context, if MeshSync is actively running on this cluster.`,
        primaryOption: 'PROCEED',
        variant: PROMPT_VARIANTS.WARNING,
      });
      if (response === 'PROCEED') {
        updateProgress({ showProgress: true });
        resetDatabase({
          selector: {
            clearDB: 'true',
            ReSync: 'true',
            hardReset: 'false',
          },
          k8scontextID: connection.metadata?.id,
        }).subscribe({
          next: (res) => {
            updateProgress({ showProgress: false });
            if (res.resetStatus === 'PROCESSING') {
              notify({ message: `Database reset successful.`, event_type: EVENT_TYPES.SUCCESS });
            }
          },
          error: handleError('Database is not reachable, try restarting server.'),
        });
      }
    };
  };

  const handleEnvironmentSelect = async (
    connectionId,
    connName,
    assignedEnvironments,
    selectedEnvironments,
    unSelectedEnvironments,
  ) => {
    if (updatingConnection.current) {
      return;
    }

    updatingConnection.current = true;

    try {
      let newlySelectedEnvironments = selectedEnvironments.filter((env) => {
        return !assignedEnvironments.some((assignedEnv) => assignedEnv.value === env.value);
      });

      for (let environment of newlySelectedEnvironments) {
        let envName = environment.label;
        let environmentId = environment.value || '';
        let isNew = environment.__isNew__ || false;

        if (isNew) {
          await saveEnvironment(connectionId, connName, envName);
          return;
        }

        addConnectionToEnvironment(environmentId, envName, connectionId, connName);
      }
      for (let environment of unSelectedEnvironments) {
        let envName = environment.label;
        let environmentId = environment.value || '';

        await removeConnectionFromEnvironment(environmentId, envName, connectionId, connName);
      }
    } finally {
      getConnections();
      updatingConnection.current = false;
    }
  };

  const UpdateConnectionStatus = (connectionKind, requestBody) => {
    useUpdateConnectionMutator({
      connectionKind: connectionKind,
      connectionPayload: requestBody,
    })
      .unwrap()
      .then(() => {
        notify({
          message: `Connection status updated`,
          event_type: EVENT_TYPES.SUCCESS,
        });
      })
      .catch((err) => {
        notify({
          message: `${ACTION_TYPES.UPDATE_CONNECTION.error_msg}: ${err.error}`,
          event_type: EVENT_TYPES.ERROR,
          details: err.toString(),
        });
      });
  };

  const handleStatusChange = async (e, connectionId, connectionKind) => {
    e.stopPropagation();
    let response = await modalRef.current.show({
      title: `Connection Status Transition`,
      subtitle: `Are you sure that you want to transition the connection status to ${e.target.value.toUpperCase()}?`,
      primaryOption: 'Confirm',
      showInfoIcon: `Learn more about the [lifecycle of connections and the behavior of state transitions](https://docs.meshery.io/concepts/logical/connections) in Meshery Docs.`,
      variant: PROMPT_VARIANTS.WARNING,
    });
    if (response === 'Confirm') {
      const requestBody = JSON.stringify({
        [connectionId]: e.target.value,
      });
      UpdateConnectionStatus(connectionKind, requestBody);
    }
  };

  const handleActionMenuOpen = (event, tableMeta) => {
    event.stopPropagation();
    setAnchorEl(event.currentTarget);
    setRowData(tableMeta);
  };
  const theme = useTheme();

  const columns = [
    {
      name: 'id',
      label: 'ID',
      options: {
        display: false,
      },
    },
    {
      name: 'metadata.server_location',
      label: 'Server Location',
      options: {
        display: false,
      },
    },
    {
      name: 'metadata.server',
      label: 'Server',
      options: {
        display: false,
      },
    },
    {
      name: 'name',
      label: 'Name',
      options: {
        sort: true,
        sortThirdClickReset: true,
        customHeadRender: function CustomHead({ index, ...column }, sortColumn, columnMeta) {
          return (
            <SortableTableCell
              index={index}
              columnData={column}
              columnMeta={columnMeta}
              onSort={() => sortColumn(index)}
            />
          );
        },
        customBodyRender: (value, tableMeta) => {
          const server =
            getColumnValue(tableMeta.rowData, 'metadata.server', columns) ||
            getColumnValue(tableMeta.rowData, 'metadata.server_location', columns);
          const name = getColumnValue(tableMeta.rowData, 'metadata.name', columns);
          const kind = getColumnValue(tableMeta.rowData, 'kind', columns);
          return (
            <>
              <TooltipWrappedConnectionChip
                tooltip={'Server: ' + server}
                title={kind === CONNECTION_KINDS.KUBERNETES ? name : value}
                status={getColumnValue(tableMeta.rowData, 'status', columns)}
                onDelete={() =>
                  handleDeleteConnection(
                    getColumnValue(tableMeta.rowData, 'id', columns),
                    getColumnValue(tableMeta.rowData, 'kind', columns),
                  )
                }
                handlePing={() => {
                  // e.stopPropagation();
                  if (getColumnValue(tableMeta.rowData, 'kind', columns) === 'kubernetes') {
                    ping(
                      getColumnValue(tableMeta.rowData, 'metadata.name', columns),
                      getColumnValue(tableMeta.rowData, 'metadata.server', columns),
                      getColumnValue(tableMeta.rowData, 'id', columns),
                    );
                  }
                }}
                iconSrc={`/${
                  getColumnValue(tableMeta.rowData, 'kindLogo', columns) ||
                  getFallbackImageBasedOnKind(kind)
                }`}
                width="12rem"
              />
              {kind == 'kubernetes' && (
                <CustomTextTooltip
                  placement="top"
                  title="Learn more about connection status and how to [troubleshoot Kubernetes connections](https://docs.meshery.io/guides/troubleshooting/meshery-operator-meshsync)"
                >
                  <div style={{ display: 'inline-block' }}>
                    <IconButton
                      color="default"
                      onClick={(e) => {
                        e.stopPropagation();
                        e.preventDefault();
                      }}
                    >
                      <InfoOutlinedIcon height={20} width={20} />
                    </IconButton>
                  </div>
                </CustomTextTooltip>
              )}
            </>
          );
        },
      },
    },
    {
      name: 'environments',
      label: 'Environments',
      options: {
        sort: false,
        sortThirdClickReset: true,
        customHeadRender: function CustomHead({ ...column }) {
          return (
            <DefaultTableCell
              columnData={column}
              icon={
                <IconButton disableRipple={true} disableFocusRipple={true}>
                  <InfoOutlinedIcon
                    style={{
                      cursor: 'pointer',
                      height: 20,
                      width: 20,
                    }}
                    onClick={(e) => {
                      e.stopPropagation();
                    }}
                  />
                </IconButton>
              }
              tooltip={`Meshery Environments allow you to logically group related Connections and their associated Credentials. [Learn more](${envUrl})`}
            />
          );
        },
        customBodyRender: (value, tableMeta) => {
          const getOptions = () => {
            return environments.map((env) => ({ label: env.name, value: env.id }));
          };
          let cleanedEnvs = value?.map((env) => ({ label: env.name, value: env.id })) || [];
          let updatingEnvs = updatingConnection.current;
          return (
            isEnvironmentsSuccess && (
              <div onClick={(e) => e.stopPropagation()}>
                <Grid item xs={12} style={{ height: '5rem', width: '15rem' }}>
                  <Grid item xs={12} style={{ marginTop: '2rem', cursor: 'pointer' }}>
                    <MultiSelectWrapper
                      updating={updatingEnvs}
                      onChange={(selected, unselected) =>
                        handleEnvironmentSelect(
                          getColumnValue(tableMeta.rowData, 'id', columns),
                          getColumnValue(tableMeta.rowData, 'name', columns),
                          cleanedEnvs,
                          selected,
                          unselected,
                        )
                      }
                      options={getOptions()}
                      value={cleanedEnvs}
                      placeholder={`Assigned Environments`}
                      isSelectAll={true}
                      menuPlacement={'bottom'}
                      disabled={
                        !CAN(
                          keys.ASSIGN_CONNECTIONS_TO_ENVIRONMENT.action,
                          keys.ASSIGN_CONNECTIONS_TO_ENVIRONMENT.subject,
                        )
                      }
                    />
                  </Grid>
                </Grid>
              </div>
            )
          );
        },
      },
    },
    {
      name: 'kind',
      label: 'Kind',
      options: {
        sort: true,
        sortThirdClickReset: true,
        customHeadRender: function CustomHead({ index, ...column }, sortColumn, columnMeta) {
          return (
            <SortableTableCell
              index={index}
              columnData={column}
              columnMeta={columnMeta}
              onSort={() => sortColumn(index)}
            />
          );
        },
      },
    },
    {
      name: 'type',
      label: 'Category',
      options: {
        sort: true,
        sortThirdClickReset: true,
        customHeadRender: function CustomHead({ index, ...column }, sortColumn, columnMeta) {
          return (
            <SortableTableCell
              index={index}
              columnData={column}
              columnMeta={columnMeta}
              onSort={() => sortColumn(index)}
            />
          );
        },
      },
    },
    {
      name: 'sub_type',
      label: 'Sub Category',
      options: {
        sort: true,
        sortThirdClickReset: true,
        customHeadRender: function CustomHead({ index, ...column }, sortColumn, columnMeta) {
          return (
            <SortableTableCell
              index={index}
              columnData={column}
              columnMeta={columnMeta}
              onSort={() => sortColumn(index)}
            />
          );
        },
      },
    },
    {
      name: 'updated_at',
      label: 'Updated At',
      options: {
        sort: true,
        sortThirdClickReset: true,
        display: false,
        customHeadRender: function CustomHead({ index, ...column }, sortColumn, columnMeta) {
          return (
            <SortableTableCell
              index={index}
              columnData={column}
              columnMeta={columnMeta}
              onSort={() => sortColumn(index)}
            />
          );
        },
      },
    },
    {
      name: 'created_at',
      label: 'Discovered At',
      options: {
        sort: true,
        sortThirdClickReset: true,
        customHeadRender: function CustomHead({ index, ...column }, sortColumn, columnMeta) {
          return (
            <SortableTableCell
              index={index}
              columnData={column}
              columnMeta={columnMeta}
              onSort={() => sortColumn(index)}
            />
          );
        },
        customBodyRender: function CustomBody(value) {
          const renderValue = formatDate(value);
          return (
            <CustomTooltip title={renderValue} placement="top" arrow interactive>
              {renderValue}
            </CustomTooltip>
          );
        },
      },
    },
    {
      name: 'ConnectionID',
      label: 'Connection ID',
      options: {
        sort: true,
        sortThirdClickReset: true,
        customHeadRender: function CustomHead({ index, ...column }, sortColumn, columnMeta) {
          return (
            <SortableTableCell
              index={index}
              columnData={column}
              columnMeta={columnMeta}
              onSort={() => sortColumn(index)}
            />
          );
        },
        customBodyRender: (value, tableMeta) => {
          const connectionId = getColumnValue(tableMeta.rowData, 'id', columns);
          return <FormatId id={connectionId} />;
        },
      },
    },
    {
      name: 'status',
      label: 'Status',
      options: {
        sort: true,
        sortThirdClickReset: true,
        customHeadRender: function CustomHead({ index, ...column }, sortColumn, columnMeta) {
          return (
            <SortableTableCell
              index={index}
              columnData={column}
              columnMeta={columnMeta}
              onSort={() => sortColumn(index)}
              icon={
                <IconButton disableRipple={true} disableFocusRipple={true}>
                  <InfoOutlinedIcon
                    style={{
                      cursor: 'pointer',
                      height: 20,
                      width: 20,
                    }}
                    onClick={(e) => {
                      e.stopPropagation();
                    }}
                  />
                </IconButton>
              }
              tooltip={`Every connection can be in one of the states at any given point of time. Eg: Connected, Registered, Discovered, etc. It allow users more control over whether the discovered infrastructure is to be managed or not (registered for use or not). [Learn more](${url})`}
            />
          );
        },
        customBodyRender: function CustomBody(value, tableMeta) {
          const nextStatusCol = getColumnValue(tableMeta.rowData, 'nextStatus', columns);
          const originalNextStatus = nextStatusCol && nextStatusCol[value];
          let nextStatus = [];
          if (originalNextStatus !== undefined) {
            nextStatus = Object.values(originalNextStatus);
            nextStatus.push(value);
          } else {
            nextStatus.push(value);
          }
          const disabled =
            value === 'deleted'
              ? true
              : !CAN(keys.CHANGE_CONNECTION_STATE.action, keys.CHANGE_CONNECTION_STATE.subject);
          return (
            <FormControl>
              <ConnectionStyledSelect
                labelId="connection-status-select-label"
                id="connection-status-select"
                disabled={disabled}
                value={value}
                defaultValue={value}
                onClick={(e) => e.stopPropagation()}
                onChange={(e) =>
                  handleStatusChange(
                    e,
                    getColumnValue(tableMeta.rowData, 'id', columns),
                    getColumnValue(tableMeta.rowData, 'kind', columns),
                  )
                }
                disableUnderline
                MenuProps={{
                  anchorOrigin: {
                    vertical: 'bottom',
                    horizontal: 'left',
                  },
                  transformOrigin: {
                    vertical: 'top',
                    horizontal: 'left',
                  },
                  getContentAnchorEl: null,
                  MenuListProps: { disablePadding: true },
                  PaperProps: { square: true },
                }}
              >
                {nextStatus &&
                  nextStatus.map((status) => (
                    <MenuItem
                      disabled={status === value ? true : false}
                      style={{
                        padding: 0,
                        display: status === value ? 'none' : 'flex',
                        justifyContent: 'center',
                      }}
                      value={status}
                      key={status}
                    >
                      <ConnectionStateChip status={status} />
                    </MenuItem>
                  ))}
              </ConnectionStyledSelect>
            </FormControl>
          );
        },
      },
    },
    {
      name: 'Actions',
      label: 'Actions',
      options: {
        filter: false,
        sort: false,
        searchable: false,
        customHeadRender: function CustomHead({ ...column }) {
          return (
            <TableCell>
              <b>{column.label}</b>
            </TableCell>
          );
        },
        customBodyRender: function CustomBody(_, tableMeta) {
          return (
            <Box display={'flex'} justifyContent={'center'}>
              {getColumnValue(tableMeta.rowData, 'kind', columns) ===
              CONNECTION_KINDS.KUBERNETES ? (
                <IconButton
                  aria-label="more"
                  id="long-button"
                  aria-haspopup="true"
                  onClick={(e) => handleActionMenuOpen(e, tableMeta)}
                >
                  <MoreVertIcon style={iconMedium} />
                </IconButton>
              ) : (
                '-'
              )}
            </Box>
          );
        },
      },
    },
    {
      name: 'nextStatus',
      label: 'nextStatus',
      options: {
        display: false,
      },
    },
    {
      name: 'kindLogo',
      label: 'kindLogo',
      options: {
        display: false,
      },
    },
    {
      name: 'metadata.name',
      label: 'Name',
      options: {
        display: false,
      },
    },
  ];

  const options = {
    filter: false,
    viewColumns: false,
    search: false,
    responsive: 'standard',
    resizableColumns: true,
    serverSide: true,
    count: connectionData?.total_count,
    rowsPerPage: pageSize,
    fixedHeader: true,
    page,
    print: false,
    download: false,
    textLabels: {
      selectedRows: {
        text: 'connection(s) selected',
      },
    },
    sortOrder: {
      name: 'name',
      direction: 'asc',
    },
    customToolbarSelect: (selected) => (
<<<<<<< HEAD
      <Button
        color="error"
        variant="contained"
        size="large"
        onClick={() => handleDeleteConnections(selected)}
        sx={{ backgroundColor: `${theme.palette.error.dark} !important`, marginRight: '10px' }}
        disabled={!CAN(keys.DELETE_A_CONNECTION.action, keys.DELETE_A_CONNECTION.subject)}
      >
        <DeleteIcon style={iconMedium} fill={theme.palette.common.white}  />
        Delete
      </Button>
=======
      <>
        <Button
          variant="contained"
          onClick={() => handleDeleteConnections(selected)}
          disabled={!CAN(keys.DELETE_A_CONNECTION.action, keys.DELETE_A_CONNECTION.subject)}
          startIcon={<DeleteIcon style={iconMedium} fill={theme.palette.common.white} />}
          style={{ background: theme.palette.error.dark, marginRight: '1rem' }}
        >
          Delete
        </Button>
      </>
>>>>>>> da7f6706
    ),
    enableNestedDataAccess: '.',
    onTableChange: (action, tableState) => {
      const sortInfo = tableState.announceText ? tableState.announceText.split(' : ') : [];
      let order = '';
      if (tableState.activeColumn) {
        order = `${columns[tableState.activeColumn].name} desc`;
      }
      switch (action) {
        case 'changePage':
          setPage(tableState.page.toString());
          break;
        case 'changeRowsPerPage':
          setPageSize(tableState.rowsPerPage.toString());
          break;
        case 'sort':
          if (sortInfo.length == 2) {
            if (sortInfo[1] === 'ascending') {
              order = `${columns[tableState.activeColumn].name} asc`;
            } else {
              order = `${columns[tableState.activeColumn].name} desc`;
            }
          }
          if (order !== sortOrder) {
            setSortOrder(order);
          }
          break;
      }
    },
    expandableRows: true,
    expandableRowsHeader: false,
    expandableRowsOnClick: true,
    rowsExpanded: rowsExpanded,
    isRowExpandable: () => {
      return true;
    },
    onRowExpansionChange: (_, allRowsExpanded) => {
      setRowsExpanded(allRowsExpanded.slice(-1).map((item) => item.index));
    },
    renderExpandableRow: (rowData, tableMeta) => {
      const colSpan = rowData.length;
      const connection = connections && connections[tableMeta.rowIndex];
      return (
        <>
          <TableCell colSpan={colSpan}>
            <InnerTableContainer>
              <Table>
                <TableRow style={{ padding: 0 }}>
                  <TableCell style={{ overflowX: 'hidden', padding: 0 }}>
                    <Grid container style={{ textTransform: 'lowercase' }}>
                      <ContentContainer item xs={12} md={12}>
                        <FormatConnectionMetadata
                          connection={connection}
                          meshsyncControllerState={meshsyncControllerState}
                        />
                      </ContentContainer>
                    </Grid>
                  </TableCell>
                </TableRow>
              </Table>
            </InnerTableContainer>
          </TableCell>
        </>
      );
    },
  };

  const [tableCols, updateCols] = useState(columns);

  const [columnVisibility, setColumnVisibility] = useState(() => {
    let showCols = updateVisibleColumns(colViews, width);
    // Initialize column visibility based on the original columns' visibility
    const initialVisibility = {};
    columns.forEach((col) => {
      initialVisibility[col.name] = showCols[col.name];
    });
    return initialVisibility;
  });

  return (
    <>
      <ToolWrapper style={{ marginBottom: '5px', marginTop: '-30px' }}>
        <CreateButton>
          <MesherySettingsEnvButtons />
        </CreateButton>
        <div
          style={{
            display: 'flex',
            borderRadius: '0.5rem 0.5rem 0 0',
            width: '100%',
            justifyContent: 'flex-end',
          }}
        >
          <SearchBar
            onSearch={(value) => {
              setSearch(value);
            }}
            placeholder="Search Connections..."
            expanded={isSearchExpanded}
            setExpanded={setIsSearchExpanded}
          />

          <UniversalFilter
            id="ref"
            filters={filters}
            selectedFilters={selectedFilters}
            setSelectedFilters={setSelectedFilters}
            handleApplyFilter={handleApplyFilter}
          />

          <CustomColumnVisibilityControl
            style={{ zIndex: 1300 }}
            id="ref"
            columns={getVisibilityColums(columns)}
            customToolsProps={{ columnVisibility, setColumnVisibility }}
          />
        </div>
      </ToolWrapper>

      <ResponsiveDataTable
        data={connections}
        columns={columns}
        options={options}
        tableCols={tableCols}
        updateCols={updateCols}
        columnVisibility={columnVisibility}
      />

      <_PromptComponent ref={modalRef} />
      <Popover
        open={open}
        anchorEl={anchorEl}
        onClose={handleActionMenuClose}
        anchorOrigin={{
          vertical: 'bottom',
          horizontal: 'left',
        }}
      >
        <ActionListItem>
          <Button
            type="submit"
            onClick={handleFlushMeshSync()}
            data-cy="btnResetDatabase"
            disabled={!CAN(keys.FLUSH_MESHSYNC_DATA.action, keys.FLUSH_MESHSYNC_DATA.subject)}
          >
            <SyncIcon {...iconMedium} />
            <Typography variant="body1" style={{ marginLeft: '0.5rem' }}>
              Flush MeshSync
            </Typography>
          </Button>
        </ActionListItem>
      </Popover>
    </>
  );
};

export default ConnectionTable;<|MERGE_RESOLUTION|>--- conflicted
+++ resolved
@@ -945,7 +945,6 @@
       direction: 'asc',
     },
     customToolbarSelect: (selected) => (
-<<<<<<< HEAD
       <Button
         color="error"
         variant="contained"
@@ -957,19 +956,6 @@
         <DeleteIcon style={iconMedium} fill={theme.palette.common.white}  />
         Delete
       </Button>
-=======
-      <>
-        <Button
-          variant="contained"
-          onClick={() => handleDeleteConnections(selected)}
-          disabled={!CAN(keys.DELETE_A_CONNECTION.action, keys.DELETE_A_CONNECTION.subject)}
-          startIcon={<DeleteIcon style={iconMedium} fill={theme.palette.common.white} />}
-          style={{ background: theme.palette.error.dark, marginRight: '1rem' }}
-        >
-          Delete
-        </Button>
-      </>
->>>>>>> da7f6706
     ),
     enableNestedDataAccess: '.',
     onTableChange: (action, tableState) => {
