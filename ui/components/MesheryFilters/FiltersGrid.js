--- conflicted
+++ resolved
@@ -7,19 +7,27 @@
 import ConfirmationMsg from "../ConfirmationModal";
 import { getComponentsinFile } from "../../utils/utils";
 import PublishIcon from "@material-ui/icons/Publish";
-import PublicIcon from '@material-ui/icons/Public';
+import PublicIcon from "@material-ui/icons/Public";
 import useStyles from "../MesheryPatterns/Grid.styles";
 import { publish_schema } from "../schemas/publish_schema";
 import _ from "lodash";
 import Modal from "../Modal";
 
-const INITIAL_GRID_SIZE = { xl : 4, md : 6, xs : 12 };
-
-<<<<<<< HEAD
-function FilterCardGridItem({ filter, yamlConfig, handleDeploy, handleUndeploy, handleSubmit, setSelectedFilters, handleClone, handlePublishModal, handleUnpublishModal, canPublishFilter }) {
-=======
-function FilterCardGridItem({ filter, handleDeploy, handleUndeploy, handleSubmit, setSelectedFilters, handleClone,handleDownload, handlePublishModal, handleUnpublishModal, canPublishFilter }) {
->>>>>>> 4242fe84
+const INITIAL_GRID_SIZE = { xl: 4, md: 6, xs: 12 };
+
+function FilterCardGridItem({
+  filter,
+  yamlConfig,
+  handleDeploy,
+  handleDownload,
+  handleUndeploy,
+  handleSubmit,
+  setSelectedFilters,
+  handleClone,
+  handlePublishModal,
+  handleUnpublishModal,
+  canPublishFilter,
+}) {
   const [gridProps, setGridProps] = useState(INITIAL_GRID_SIZE);
   const [yaml, setYaml] = useState(yamlConfig);
 
@@ -33,15 +41,15 @@
         canPublishFilter={canPublishFilter}
         handlePublishModal={handlePublishModal}
         handleUnpublishModal={handleUnpublishModal}
-        requestFullSize={() => setGridProps({ xl : 12, md : 12, xs : 12 })}
+        requestFullSize={() => setGridProps({ xl: 12, md: 12, xs: 12 })}
         requestSizeRestore={() => setGridProps(INITIAL_GRID_SIZE)}
         handleDeploy={handleDeploy}
         handleUndeploy={handleUndeploy}
         handleClone={handleClone}
-        handleDownload = {(ev) => handleDownload(ev,filter.id,filter.name)}
-        deleteHandler={() => handleSubmit({ data : yaml, id : filter.id, type : FILE_OPS.DELETE, name : filter.name })}
-        updateHandler={() => handleSubmit({ data : yaml, id : filter.id, type : FILE_OPS.UPDATE, name : filter.name })}
-        setSelectedFilters={() => setSelectedFilters({ filter : filter, show : true })}
+        handleDownload={(ev) => handleDownload(ev, filter.id, filter.name)}
+        deleteHandler={() => handleSubmit({ data: yaml, id: filter.id, type: FILE_OPS.DELETE, name: filter.name })}
+        updateHandler={() => handleSubmit({ data: yaml, id: filter.id, type: FILE_OPS.UPDATE, name: filter.name })}
+        setSelectedFilters={() => setSelectedFilters({ filter: filter, show: true })}
         setYaml={setYaml}
         description={filter.desciption}
         visibility={filter.visibility}
@@ -53,115 +61,128 @@
 /**
  * FilterGrid is the react component for rendering grid
  * @param {{
-*  filters:Array<{
-  *  id:string,
-  *  created_at: string,
-  *  updated_at: string,
-  *  filter_file: string,
-  * }>,
-  *  handleVerify: (e: Event, filter_file: any, filter_id: string) => void,
-  *  handlePublish: (catalog_data : any) => void,
-  *  handleUnpublishModal: (ev: Event, filter: any) => (() => Promise<void>),
-  *  handleDeploy: (filter_file: any) => void,
-  *  handleUnDeploy: (filter_file: any) => void,
-  *  handleDownload: (e : Event, id : string , name : string ) => void,
-  *  handleSubmit: (data: any, id: string, name: string, type: string) => void,
-  *  setSelectedFilter : ({show: boolean, filter:any}) => void,
-  *  selectedFilter: {show : boolean, filter : any},
-  *  pages?: number,
-  *  selectedPage?: number,
-  *  setPage: (page: number) => void
-  *  filterErrors: Map
-  *  canPublishFilter: boolean
-  * }} props props
-  */
-
-
-<<<<<<< HEAD
-function FiltersGrid({ filters = [], handleDeploy, handleUndeploy, handleClone, handleSubmit, urlUploadHandler, uploadHandler, setSelectedFilter, selectedFilter, pages = 1, setPage, selectedPage, UploadImport, fetch, canPublishFilter, handlePublish, handleUnpublishModal }) {
-=======
-function FiltersGrid({ filters=[],handleDeploy, handleUndeploy, handleClone,handleDownload, handleSubmit,urlUploadHandler,uploadHandler, setSelectedFilter, selectedFilter, pages = 1,setPage, selectedPage, UploadImport, fetch, canPublishFilter, handlePublish, handleUnpublishModal }) {
->>>>>>> 4242fe84
-
-  const classes = useStyles()
+ *  filters:Array<{
+ *  id:string,
+ *  created_at: string,
+ *  updated_at: string,
+ *  filter_file: string,
+ * }>,
+ *  handleVerify: (e: Event, filter_file: any, filter_id: string) => void,
+ *  handlePublish: (catalog_data : any) => void,
+ *  handleUnpublishModal: (ev: Event, filter: any) => (() => Promise<void>),
+ *  handleDeploy: (filter_file: any) => void,
+ *  handleUnDeploy: (filter_file: any) => void,
+ *  handleDownload: (e : Event, id : string , name : string ) => void,
+ *  handleSubmit: (data: any, id: string, name: string, type: string) => void,
+ *  setSelectedFilter : ({show: boolean, filter:any}) => void,
+ *  selectedFilter: {show : boolean, filter : any},
+ *  pages?: number,
+ *  selectedPage?: number,
+ *  setPage: (page: number) => void
+ *  filterErrors: Map
+ *  canPublishFilter: boolean
+ * }} props props
+ */
+
+function FiltersGrid({
+  filters = [],
+  handleDeploy,
+  handleUndeploy,
+  handleClone,
+  handleDownload,
+  handleSubmit,
+  urlUploadHandler,
+  uploadHandler,
+  setSelectedFilter,
+  selectedFilter,
+  pages = 1,
+  setPage,
+  selectedPage,
+  UploadImport,
+  fetch,
+  canPublishFilter,
+  handlePublish,
+  handleUnpublishModal,
+}) {
+  const classes = useStyles();
 
   const [importModal, setImportModal] = useState({
-    open : false
+    open: false,
   });
 
   const [publishModal, setPublishModal] = useState({
-    open : false,
-    filter : {},
-    name : "",
+    open: false,
+    filter: {},
+    name: "",
   });
 
   const [payload, setPayload] = useState({
-    id : "",
-    catalog_data : {}
+    id: "",
+    catalog_data: {},
   });
 
   const handlePublishModal = (filter) => {
     if (canPublishFilter) {
       setPublishModal({
-        open : true,
-        filter : filter,
-        name : ""
+        open: true,
+        filter: filter,
+        name: "",
       });
     }
   };
 
   const onChange = (e) => {
     setPayload({
-      id : publishModal.filter?.id,
-      catalog_data : e
-    })
-  }
+      id: publishModal.filter?.id,
+      catalog_data: e,
+    });
+  };
   const handlePublishModalClose = () => {
     setPublishModal({
-      open : false,
-      filter : {},
-      name : ""
+      open: false,
+      filter: {},
+      name: "",
     });
   };
 
   const handleUploadImport = () => {
     setImportModal({
-      open : true
-    });
-  }
+      open: true,
+    });
+  };
 
   const handleUploadImportClose = () => {
     setImportModal({
-      open : false
-    });
-  }
+      open: false,
+    });
+  };
 
   const [modalOpen, setModalOpen] = useState({
-    open : false,
-    deploy : false,
-    filter_file : null,
-    name : "",
-    count : 0
+    open: false,
+    deploy: false,
+    filter_file: null,
+    name: "",
+    count: 0,
   });
 
   const handleModalClose = () => {
     setModalOpen({
-      open : false,
-      filter_file : null,
-      name : "",
-      count : 0
-    });
-  }
+      open: false,
+      filter_file: null,
+      name: "",
+      count: 0,
+    });
+  };
 
   const handleModalOpen = (filter, isDeploy) => {
     setModalOpen({
-      open : true,
-      deploy : isDeploy,
-      filter_file : filter.filter_file,
-      name : filter.name,
-      count : getComponentsinFile(filter.filter_file)
-    });
-  }
+      open: true,
+      deploy: isDeploy,
+      filter_file: filter.filter_file,
+      name: filter.name,
+      count: getComponentsinFile(filter.filter_file),
+    });
+  };
 
   const getYamlConfig = (filter_resource) => {
     if (filter_resource) {
@@ -169,20 +190,19 @@
     }
 
     return "";
-
-  }
+  };
 
   return (
     <div>
-      {!selectedFilter.show &&
-<<<<<<< HEAD
-        <Grid container spacing={3} style={{ padding : "1rem" }}>
+      {!selectedFilter.show && (
+        <Grid container spacing={3} style={{ padding: "1rem" }}>
           {filters.map((filter) => (
             <FilterCardGridItem
               key={filter.id}
               filter={filter}
               yamlConfig={getYamlConfig(filter.filter_resource)}
               handleClone={() => handleClone(filter.id, filter.name)}
+              handleDownload={handleDownload}
               handleDeploy={() => handleModalOpen(filter, true)}
               handleUndeploy={() => handleModalOpen(filter, false)}
               handleSubmit={handleSubmit}
@@ -192,30 +212,9 @@
               handleUnpublishModal={(e) => handleUnpublishModal(e, filter)()}
             />
           ))}
-
         </Grid>
-=======
-      <Grid container spacing={3} style={{ padding : "1rem" }}>
-        {filters.map((filter) => (
-          <FilterCardGridItem
-            key={filter.id}
-            filter={filter}
-            handleClone={() => handleClone(filter.id, filter.name)}
-            handleDeploy={() => handleModalOpen(filter, true)}
-            handleDownload={handleDownload}
-            handleUndeploy={() => handleModalOpen(filter, false)}
-            handleSubmit={handleSubmit}
-            setSelectedFilters={setSelectedFilter}
-            canPublishFilter={canPublishFilter}
-            handlePublishModal={() => handlePublishModal(filter)}
-            handleUnpublishModal={(e) => handleUnpublishModal(e, filter)()}
-          />
-        ))}
-
-      </Grid>
->>>>>>> 4242fe84
-      }
-      {!selectedFilter.show && filters.length === 0 &&
+      )}
+      {!selectedFilter.show && filters.length === 0 && (
         <Paper className={classes.noPaper}>
           <div className={classes.noContainer}>
             <Typography align="center" color="textSecondary" className={classes.noText}>
@@ -229,7 +228,7 @@
                 size="large"
                 // @ts-ignore
                 onClick={handleUploadImport}
-                style={{ marginRight : "2rem" }}
+                style={{ marginRight: "2rem" }}
               >
                 <PublishIcon className={classes.addIcon} />
                 Import Filter
@@ -237,27 +236,34 @@
             </div>
           </div>
         </Paper>
-      }
-      {filters.length
-        ? (
-          <div className={classes.pagination} >
-            <Pagination count={pages} page={selectedPage + 1} onChange={(_, page) => setPage(page - 1)} />
-          </div>
-        )
-        : null}
+      )}
+      {filters.length ? (
+        <div className={classes.pagination}>
+          <Pagination count={pages} page={selectedPage + 1} onChange={(_, page) => setPage(page - 1)} />
+        </div>
+      ) : null}
       <ConfirmationMsg
         open={modalOpen.open}
         handleClose={handleModalClose}
-        submit={
-          { deploy : () => handleDeploy(modalOpen.filter_file), unDeploy : () => handleUndeploy(modalOpen.filter_file) }
-        }
+        submit={{
+          deploy: () => handleDeploy(modalOpen.filter_file),
+          unDeploy: () => handleUndeploy(modalOpen.filter_file),
+        }}
         isDelete={!modalOpen.deploy}
         title={modalOpen.name}
         componentCount={modalOpen.count}
         tab={modalOpen.deploy ? 2 : 1}
       />
-      {canPublishFilter &&
-        <Modal open={publishModal.open} schema={publish_schema} onChange={onChange} handleClose={handlePublishModalClose} formData={_.isEmpty(payload.catalog_data) ? publishModal?.filter?.catalog_data : payload.catalog_data} aria-label="catalog publish" title={publishModal.filter?.name}>
+      {canPublishFilter && (
+        <Modal
+          open={publishModal.open}
+          schema={publish_schema}
+          onChange={onChange}
+          handleClose={handlePublishModalClose}
+          formData={_.isEmpty(payload.catalog_data) ? publishModal?.filter?.catalog_data : payload.catalog_data}
+          aria-label="catalog publish"
+          title={publishModal.filter?.name}
+        >
           <Button
             title="Publish"
             variant="contained"
@@ -265,15 +271,23 @@
             className={classes.testsButton}
             onClick={() => {
               handlePublishModalClose();
-              handlePublish(payload)
+              handlePublish(payload);
             }}
           >
             <PublicIcon className={classes.iconPatt} />
             <span className={classes.btnText}> Publish </span>
           </Button>
         </Modal>
-      }
-      <UploadImport open={importModal.open} handleClose={handleUploadImportClose} aria-label="URL upload button" handleUrlUpload={urlUploadHandler} handleUpload={uploadHandler} fetch={() => fetch()} configuration="Filter" />
+      )}
+      <UploadImport
+        open={importModal.open}
+        handleClose={handleUploadImportClose}
+        aria-label="URL upload button"
+        handleUrlUpload={urlUploadHandler}
+        handleUpload={uploadHandler}
+        fetch={() => fetch()}
+        configuration="Filter"
+      />
     </div>
   );
 }
