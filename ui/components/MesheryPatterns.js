--- conflicted
+++ resolved
@@ -28,14 +28,10 @@
 import { updateProgress } from "../lib/store";
 import PatternForm from "../components/configuratorComponents/patternConfigurator";
 import UploadImport from "./UploadImport";
-<<<<<<< HEAD
-import { randomPatternNameGenerator as getRandomName } from "../utils/utils"
 import { ctxUrl } from "../utils/multi-ctx";
-=======
 import { randomPatternNameGenerator as getRandomName } from "../utils/utils";
 import { ToggleButton, ToggleButtonGroup } from "@material-ui/lab";
 import MesheryPatternGrid from "./MesheryPatterns/MesheryPatternGridView";
->>>>>>> 97eea92d
 
 const styles = (theme) => ({
   grid : {
