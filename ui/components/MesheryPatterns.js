--- conflicted
+++ resolved
@@ -281,113 +281,62 @@
 
   const { workloadTraitSet } = useContext(SchemaContext);
 
-<<<<<<< HEAD
   // const getMuiTheme = () => createTheme({
-  //   overrides: {
-  //     MuiInput: {
-  //       underline: {
-  //         "&:hover:not(.Mui-disabled):before": {
-  //           borderBottom: "2px solid #222"
+  //   overrides : {
+  //     MuiCheckbox : {
+  //       colorPrimary : {
+  //         color : "#607d8b",
+  //         "&$checked" : {
+  //           color : "#607d8b",
+  //         }
+  //       },
+  //     },
+  //     MuiInput : {
+  //       underline : {
+  //         "&:hover:not(.Mui-disabled):before" : {
+  //           borderBottom : "2px solid #222"
   //         },
-  //         "&:after": {
-  //           borderBottom: "2px solid #222"
+  //         "&:after" : {
+  //           borderBottom : "2px solid #222"
   //         }
   //       }
   //     },
-  //     MUIDataTableSearch: {
-  //       searchIcon: {
-  //         color: "#607d8b",
-  //         marginTop: "7px",
-  //         marginRight: "8px",
+  //     MUIDataTableSearch : {
+  //       searchIcon : {
+  //         color : "#607d8b",
+  //         marginTop : "7px",
+  //         marginRight : "8px",
   //       },
-  //       clearIcon: {
-  //         "&:hover": {
-  //           color: "#607d8b"
+  //       clearIcon : {
+  //         "&:hover" : {
+  //           color : "#607d8b"
   //         }
   //       },
   //     },
-  //     MUIDataTableSelectCell: {
-  //       checkboxRoot: {
-  //         '&$checked': {
-  //           color: '#607d8b',
+  //     MUIDataTableSelectCell : {
+  //       checkboxRoot : {
+  //         '&$checked' : {
+  //           color : '#607d8b',
   //         },
   //       },
   //     },
-  //     MUIDataTableToolbar: {
-  //       iconActive: {
-  //         color: "#222"
+  //     MUIDataTableToolbar : {
+  //       iconActive : {
+  //         color : "#222"
   //       },
-  //       icon: {
-  //         "&:hover": {
-  //           color: "#607d8b"
+  //       icon : {
+  //         "&:hover" : {
+  //           color : "#607d8b"
   //         }
   //       },
   //     },
-  //     MUIDataTableBodyCell: {
-  //       root: {
-  //         cursor: "pointer"
+  //     MUIDataTableBodyCell : {
+  //       root : {
+  //         cursor : "pointer"
   //       },
   //     },
   //   }
   // });
-=======
-  const getMuiTheme = () => createTheme({
-    overrides : {
-      MuiCheckbox : {
-        colorPrimary : {
-          color : "#607d8b",
-          "&$checked" : {
-            color : "#607d8b",
-          }
-        },
-      },
-      MuiInput : {
-        underline : {
-          "&:hover:not(.Mui-disabled):before" : {
-            borderBottom : "2px solid #222"
-          },
-          "&:after" : {
-            borderBottom : "2px solid #222"
-          }
-        }
-      },
-      MUIDataTableSearch : {
-        searchIcon : {
-          color : "#607d8b",
-          marginTop : "7px",
-          marginRight : "8px",
-        },
-        clearIcon : {
-          "&:hover" : {
-            color : "#607d8b"
-          }
-        },
-      },
-      MUIDataTableSelectCell : {
-        checkboxRoot : {
-          '&$checked' : {
-            color : '#607d8b',
-          },
-        },
-      },
-      MUIDataTableToolbar : {
-        iconActive : {
-          color : "#222"
-        },
-        icon : {
-          "&:hover" : {
-            color : "#607d8b"
-          }
-        },
-      },
-      MUIDataTableBodyCell : {
-        root : {
-          cursor : "pointer"
-        },
-      },
-    }
-  });
->>>>>>> b8c859e7
 
   const ACTION_TYPES = {
     FETCH_PATTERNS : {
@@ -449,7 +398,8 @@
       },
       () => {
         enqueueSnackbar(`Catalog Content was ${catalogPref ? "enab" : "disab"}led`,
-          { variant : 'success',
+          {
+            variant : 'success',
             autoHideDuration : 4000,
             action : (key) => (
               <IconButton
