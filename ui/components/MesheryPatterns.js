--- conflicted
+++ resolved
@@ -45,17 +45,10 @@
 import ViewSwitch from './ViewSwitch';
 import MesheryPatternGrid from './MesheryPatterns/MesheryPatternGridView';
 import UndeployIcon from '../public/static/img/UndeployIcon';
-<<<<<<< HEAD
-import DoneAllIcon from '@material-ui/icons/DoneAll';
-import PublicIcon from '@material-ui/icons/Public';
-import PublishIcon from '@material-ui/icons/Publish';
-import _PromptComponent from './PromptComponent';
-=======
 import DoneAllIcon from '@mui/icons-material/DoneAll';
 import PublicIcon from '@mui/icons-material/Public';
 import PublishIcon from '@mui/icons-material/Publish';
-import PromptComponent, { PROMPT_VARIANTS } from './PromptComponent';
->>>>>>> d70226d5
+import _PromptComponent from './PromptComponent';
 import LoadingScreen from './LoadingComponents/LoadingComponent';
 import { FILE_OPS, MesheryPatternsCatalog, VISIBILITY } from '../utils/Enum';
 import CloneIcon from '../public/static/img/CloneIcon';
@@ -1641,28 +1634,13 @@
                 handleImportDesign={handleImportDesign}
               />
             )}
-<<<<<<< HEAD
-          {importModal.open && CAN(keys.IMPORT_DESIGN.action, keys.IMPORT_DESIGN.subject) && (
-            <ImportModal
-              handleClose={handleUploadImportClose}
-              handleImportDesign={handleImportDesign}
-            />
-          )}
           <_PromptComponent ref={modalRef} />
         </>
       ) : (
         <DefaultError />
       )}
     </NoSsr>
-=======
-            <PromptComponent ref={modalRef} />
-          </>
-        ) : (
-          <DefaultError />
-        )}
-      </NoSsr>
-    </UsesSistent>
->>>>>>> d70226d5
+ </UsesSistent>
   );
 }
 
