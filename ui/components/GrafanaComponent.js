import React, { Component } from 'react';
import PropTypes from 'prop-types';
import { withStyles } from '@material-ui/core/styles';
import { NoSsr, Typography, IconButton } from '@material-ui/core';
import dataFetch from '../lib/data-fetch';
import GrafanaConfigComponent from './GrafanaConfigComponent';
import GrafanaSelectionComponent from './GrafanaSelectionComponent';
import GrafanaDisplaySelection from './GrafanaDisplaySelection';
// import GrafanaCharts from './GrafanaCharts';
import {connect} from "react-redux";
import { bindActionCreators } from 'redux';
import { updateGrafanaConfig, updateProgress } from '../lib/store';
import CloseIcon from '@material-ui/icons/Close';
import { withSnackbar } from 'notistack';
import GrafanaCustomCharts from './GrafanaCustomCharts';

const grafanaStyles = theme => ({
    root: {
      padding: theme.spacing(5),
    },
    buttons: {
      display: 'flex',
    //   justifyContent: 'flex-end',
    },
    button: {
      marginTop: theme.spacing(3),
    //   marginLeft: theme.spacing(1),
    },
    margin: {
      margin: theme.spacing(1),
    },
    chartTitle: {
      textAlign: 'center',
    },
    icon: {
        width: theme.spacing(2.5),
    },
    alignRight: {
        textAlign: 'right',
    },
    formControl: {
        margin: theme.spacing(1),
        minWidth: 180,
    },
    panelChips: {
        display: 'flex',
        flexWrap: 'wrap',
    },
    panelChip: {
        margin: theme.spacing(0.25),
    },
    chartTitle: {
      marginLeft: theme.spacing(3),
      marginTop: theme.spacing(2),
    }
  });

class GrafanaComponent extends Component {
    constructor(props) {
        super(props);

        const {grafanaURL, grafanaAPIKey, grafanaBoards, grafanaBoardSearch, selectedBoardsConfigs} = props.grafana;        
        let grafanaConfigSuccess = false;
        if (grafanaURL !== ''){ grafanaConfigSuccess = true }

        this.state = {
            urlError: false,

            grafanaConfigSuccess,

            grafanaURL,
            grafanaAPIKey,
            grafanaBoardSearch: '', // we probably dont need this retrieved from store
            grafanaBoards,
            selectedBoardsConfigs,
            ts: new Date(),
          };
    }

    static getDerivedStateFromProps(props, state){
      const {grafanaURL, grafanaAPIKey, selectedBoardsConfigs} = props.grafana;
      // if(grafanaURL !== state.grafanaURL || grafanaAPIKey !== state.grafanaAPIKey || JSON.stringify(grafanaBoards) !== JSON.stringify(state.grafanaBoards)
      //     || JSON.stringify(selectedBoardsConfigs) !== JSON.stringify(state.selectedBoardsConfigs)) { // JSON.stringify is not the best. Will leave it for now until a better solution is found
      if(props.ts > state.ts) {
        return {
          grafanaURL, grafanaAPIKey, selectedBoardsConfigs, grafanaConfigSuccess: (grafanaURL !== ''), ts: props.ts,
        };
      }
      return {};
    }

    componentDidMount() {
      this.getGrafanaBoards();
    }

    componentDidUpdate() {
    }
    
      handleChange = name => event => {
        if (name === 'grafanaURL' && event.target.value !== ''){
          this.setState({urlError: false});
        }
        if (name === 'grafanaBoardSearch') {
            if (this.boardSearchTimeout) clearTimeout(this.boardSearchTimeout);
            this.boardSearchTimeout = setTimeout(this.getGrafanaBoards, 500); // to delay the search by a few.
        }

        this.setState({ [name]: event.target.value });
      };
    
      handleGrafanaConfigure = () => {
    
        const { grafanaURL } = this.state;
        if (grafanaURL === '' || !(grafanaURL.toLowerCase().startsWith('http://') || grafanaURL.toLowerCase().startsWith('https://'))) {
          this.setState({urlError: true})
          return;
        }
        this.submitGrafanaConfigure();
      }
    
      submitGrafanaConfigure = () => {
        const {grafanaURL, grafanaAPIKey, grafanaBoards, grafanaBoardSearch, selectedBoardsConfigs} = this.state;
        const data = {
            grafanaURL,
            grafanaAPIKey
        }
        const params = Object.keys(data).map((key) => {
          return encodeURIComponent(key) + '=' + encodeURIComponent(data[key]);
        }).join('&');
        // console.log(`data to be submitted for load test: ${params}`);
        this.props.updateProgress({showProgress: true});
        let self = this;
        dataFetch('/api/grafana/config', { 
          credentials: 'same-origin',
          method: 'POST',
          credentials: 'include',
          headers: {
            'Content-Type': 'application/x-www-form-urlencoded;charset=UTF-8'
          },
          body: params
        }, result => {
          this.props.updateProgress({showProgress: false});
          if (typeof result !== 'undefined'){
            this.props.enqueueSnackbar('Grafana was successfully configured!', {
              variant: 'success',
              autoHideDuration: 2000,
              action: (key) => (
                <IconButton
                      key="close"
                      aria-label="Close"
                      color="inherit"
                      onClick={() => self.props.closeSnackbar(key) }
                    >
                      <CloseIcon />
                </IconButton>
              ),
            });
            this.setState({grafanaConfigSuccess: true});
            this.props.updateGrafanaConfig({
              grafana: {
                grafanaURL,
                grafanaAPIKey,
                grafanaBoardSearch,
                grafanaBoards,
                selectedBoardsConfigs,
              },
            })
          }
        }, self.handleError(`There was an error communicating with Grafana`));
      }

      getGrafanaBoards = () => {
        const {grafanaURL, grafanaAPIKey, grafanaBoardSearch, selectedBoardsConfigs} = this.state;
        let self = this;
        if(typeof grafanaURL === 'undefined' || grafanaURL === ''){
          return
        }
        this.props.updateProgress({showProgress: true});
        dataFetch(`/api/grafana/boards?dashboardSearch=${grafanaBoardSearch}`, { 
          credentials: 'same-origin',
          method: 'GET',
          credentials: 'include',
        }, result => {
          this.props.updateProgress({showProgress: false});
          if (typeof result !== 'undefined'){
            self.setState({grafanaBoards: result});
            self.props.updateGrafanaConfig({
              grafana: {
                grafanaURL,
                grafanaAPIKey,
                grafanaBoardSearch,
                grafanaBoards: result,
                selectedBoardsConfigs,
              },
            })
          }
        }, self.handleError(`There was an error communicating with Grafana`));
      }
    
      handleError = msg => error => {
        // this.setState({timerDialogOpen: false });
        this.props.updateProgress({showProgress: false});
        this.props.enqueueSnackbar(msg, {
          variant: 'error',
          action: (key) => (
            <IconButton
                  key="close"
                  aria-label="Close"
                  color="inherit"
                  onClick={() => self.props.closeSnackbar(key) }
                >
                  <CloseIcon />
            </IconButton>
          ),
          autoHideDuration: 8000,
        });
      }

      handleGrafanaChipDelete = () => {
        this.setState({
          grafanaConfigSuccess: false,
          grafanaURL: '',
          grafanaAPIKey: '',
          grafanaBoardSearch: '',
          grafanaBoards: [],
          selectedBoardsConfigs: [],
        });
        this.props.updateGrafanaConfig({
          grafana: {
            grafanaURL: '',
            grafanaAPIKey: '',
            grafanaBoardSearch: '',
            grafanaBoards: [],
            selectedBoardsConfigs: [],
          },
        });
      }


    addSelectedBoardPanelConfig = (boardsSelection) => {
      const {grafanaURL, grafanaAPIKey, grafanaBoards, grafanaBoardSearch, selectedBoardsConfigs} = this.state;
<<<<<<< HEAD
      selectedBoardsConfigs.push(boardsSelection);
      this.persistBoardSelection(selectedBoardsConfigs);
=======
      if(boardsSelection && boardsSelection.panels && boardsSelection.panels.length){
        selectedBoardsConfigs.push(boardsSelection);
        this.setState({selectedBoardsConfigs});
        this.props.updateGrafanaConfig({
          grafana: {
            grafanaURL,
            grafanaAPIKey,
            grafanaBoardSearch,
            grafanaBoards,
            selectedBoardsConfigs,
          },
        });
      }
>>>>>>> c6a3fae8
    }

    deleteSelectedBoardPanelConfig = (indexes) => {
      const {grafanaURL, grafanaAPIKey, grafanaBoards, grafanaBoardSearch, selectedBoardsConfigs} = this.state;
      indexes.sort();
      for(let i=indexes.length-1;i>=0;i--){
        selectedBoardsConfigs.splice(indexes[i], 1)
      }
      this.persistBoardSelection(selectedBoardsConfigs);
    }

	persistBoardSelection(selectedBoardsConfigs) {
	  const {grafanaURL, grafanaAPIKey, grafanaBoards, grafanaBoardSearch} = this.state;
	  const self = this;
      dataFetch('/api/grafana/boards', { 
	      credentials: 'same-origin',
	      method: 'POST',
	      credentials: 'include',
	      headers: {
	        'Content-Type': 'application/json;charset=UTF-8'
	      },
	      body: JSON.stringify(selectedBoardsConfigs),
	    }, result => {
      this.props.updateProgress({showProgress: false});
      if (typeof result !== 'undefined'){
	  	self.setState({selectedBoardsConfigs});
	    self.props.updateGrafanaConfig({
        grafana: {
          grafanaURL,
          grafanaAPIKey,
          grafanaBoardSearch,
          grafanaBoards,
          selectedBoardsConfigs,
        },
	    });
	
        self.props.enqueueSnackbar('Grafana board selection was successfully saved!', {
          variant: 'success',
          autoHideDuration: 2000,
          action: (key) => (
            <IconButton
                  key="close"
                  aria-label="Close"
                  color="inherit"
                  onClick={() => self.props.closeSnackbar(key) }
                >
                  <CloseIcon />
            </IconButton>
          ),
        });
      }
      }, self.handleError(`There was an error persisting the board selection`));
	}    

    render() {
        const {classes} = this.props;
        const { urlError, grafanaURL, grafanaConfigSuccess,
          grafanaAPIKey, grafanaBoards, grafanaBoardSearch, selectedBoardsConfigs } = this.state;
        if (grafanaConfigSuccess) {
            let displaySelec = '';
            if (selectedBoardsConfigs.length > 0) {
              displaySelec = (
                <React.Fragment>
                <GrafanaDisplaySelection 
                  boardPanelConfigs={selectedBoardsConfigs} 
                  deleteSelectedBoardPanelConfig={this.deleteSelectedBoardPanelConfig} />

                <Typography variant="h6" gutterBottom className={classes.chartTitle}>
                  Grafana charts
                </Typography>  
                {/* <GrafanaCharts 
                  boardPanelConfigs={selectedBoardsConfigs} 
                  grafanaURL={grafanaURL} /> */}
                  <GrafanaCustomCharts
                  boardPanelConfigs={selectedBoardsConfigs} 
                  grafanaURL={grafanaURL}
                  grafanaAPIKey={grafanaAPIKey} />
                </React.Fragment>
              );
            }

            return (
              <NoSsr>
              <React.Fragment>
                <GrafanaSelectionComponent
                  grafanaURL={grafanaURL}
                  grafanaBoards={grafanaBoards}
                  grafanaBoardSearch={grafanaBoardSearch}
                  handleGrafanaBoardSearchChange={this.handleChange}
                  handleGrafanaChipDelete={this.handleGrafanaChipDelete}
                  addSelectedBoardPanelConfig={this.addSelectedBoardPanelConfig}
                  handleError={this.handleError(`There was an error communicating with Grafana`)}
                />
                {displaySelec}
              </React.Fragment>
              </NoSsr>
            );
        }
        return (
          <NoSsr>
            <GrafanaConfigComponent
              grafanaURL={grafanaURL}
              grafanaAPIKey={grafanaAPIKey}
              urlError={urlError}
              handleChange={this.handleChange}
              handleGrafanaConfigure={this.handleGrafanaConfigure}
            />
          </NoSsr>
        );
    }
}

GrafanaComponent.propTypes = {
  classes: PropTypes.object.isRequired,
};

const mapDispatchToProps = dispatch => {
  return {
      updateGrafanaConfig: bindActionCreators(updateGrafanaConfig, dispatch),
      updateProgress: bindActionCreators(updateProgress, dispatch),
  }
}
const mapStateToProps = st => {
  const grafana = st.get("grafana").toJS();
  return {grafana};
}

export default withStyles(grafanaStyles)(connect(
  mapStateToProps,
  mapDispatchToProps
)(withSnackbar(GrafanaComponent)));<|MERGE_RESOLUTION|>--- conflicted
+++ resolved
@@ -239,24 +239,24 @@
 
     addSelectedBoardPanelConfig = (boardsSelection) => {
       const {grafanaURL, grafanaAPIKey, grafanaBoards, grafanaBoardSearch, selectedBoardsConfigs} = this.state;
-<<<<<<< HEAD
-      selectedBoardsConfigs.push(boardsSelection);
-      this.persistBoardSelection(selectedBoardsConfigs);
-=======
+      // selectedBoardsConfigs.push(boardsSelection);
+      // this.persistBoardSelection(selectedBoardsConfigs);
+
       if(boardsSelection && boardsSelection.panels && boardsSelection.panels.length){
         selectedBoardsConfigs.push(boardsSelection);
-        this.setState({selectedBoardsConfigs});
-        this.props.updateGrafanaConfig({
-          grafana: {
-            grafanaURL,
-            grafanaAPIKey,
-            grafanaBoardSearch,
-            grafanaBoards,
-            selectedBoardsConfigs,
-          },
-        });
-      }
->>>>>>> c6a3fae8
+        this.persistBoardSelection(selectedBoardsConfigs);
+
+        // this.setState({selectedBoardsConfigs});
+        // this.props.updateGrafanaConfig({
+        //   grafana: {
+        //     grafanaURL,
+        //     grafanaAPIKey,
+        //     grafanaBoardSearch,
+        //     grafanaBoards,
+        //     selectedBoardsConfigs,
+        //   },
+        // });
+      }
     }
 
     deleteSelectedBoardPanelConfig = (indexes) => {
