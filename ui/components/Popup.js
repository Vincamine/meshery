--- conflicted
+++ resolved
@@ -3,36 +3,11 @@
   useState
 } from 'react';
 import Cookies from 'universal-cookie';
-<<<<<<< HEAD
-import { withStyles } from '@material-ui/core/styles';
-// import { createTheme } from '@material-ui/core/styles';
-import { Typography, Grid, Button, IconButton } from '@material-ui/core';
-import CloseIcon from '@material-ui/icons/Close';
-
-
-// const getMuiTheme = () => createTheme({
-//   palette : {
-//     primary : {
-//       main : "#607d8b"
-//     }
-//   },
-//   overrides : {
-//     MuiGrid : {
-//       input : {
-//         color : '#607d8b'
-//       }
-//     },
-//   }
-// })
-
-const styles = (theme) => ({
-=======
 import { makeStyles } from '@material-ui/core/styles';
 import { Typography, Grid, Button, IconButton } from '@material-ui/core';
 import CloseIcon from '@material-ui/icons/Close';
 
 const styles = makeStyles((theme) => ({
->>>>>>> f7f03162
   paper : {
     position : 'fixed',
     width : 450,
@@ -77,13 +52,9 @@
   headerWrapper : {
     marginBottom : 12
   }
-});
+}));
 
-<<<<<<< HEAD
-function Popup({ classes }) {
-=======
 function MeshMapEarlyAccessCardPopup() {
->>>>>>> f7f03162
   const [isOpen, setIsOpen] = useState(true);
   const cookies = new Cookies('registered');
 
@@ -104,8 +75,6 @@
       handleOpen();
     }
   }, [])
-<<<<<<< HEAD
-=======
 
   if (isOpen) {
     return <MeshMapEarlyAccessCard closeForm={() => setIsOpen(false)} />
@@ -114,45 +83,12 @@
 
 export function MeshMapEarlyAccessCard({ rootStyle = {}, closeForm = () => {} }) {
   const classes = styles();
->>>>>>> f7f03162
 
   const handleSignUp = (e) => {
     window.open("https://layer5.io/meshmap", "_blank")
     e.stopPropagation();
   };
 
-<<<<<<< HEAD
-  if (isOpen) {
-    return (
-      <div>
-        <div>
-
-          <div
-            className={classes.paper}
-          >
-            <div className={classes.headerWrapper}>
-              <Typography className={classes.header} variant="h6">Get early access to MeshMap!
-              </Typography>
-
-              <div style={{ display : "flex", justifyContent : "flex-end", whiteSpace : "nowrap", position : "relative" }}>
-                <IconButton key="close" aria-label="Close" color="inherit" onClick={() => setIsOpen(false)}>
-                  <CloseIcon />
-                </IconButton>
-              </div>
-            </div>
-
-            <div className={classes.imgWrapper}>
-              <img className={classes.designerImg} src="/static/img/designer.png" />
-            </div>
-            <Typography className={classes.caption} variant="subtitle1"><i>Friends dont let friends GitOps alone.
-              Visually design and collaborate in real-time with other MeshMap users.</i></Typography>
-            <div style={{ display : "flex", justifyContent : "flex-end" }}>
-              <Grid item xs={3}>
-                <Button fullWidth variant="contained" color="primary" onClick={(e) => handleSignUp(e)}>Sign up</Button>
-              </Grid>
-            </div>
-          </div>
-=======
   return (
     <div
       className={classes.paper}
@@ -166,7 +102,6 @@
           <IconButton key="close" aria-label="Close" color="inherit" onClick={closeForm}>
             <CloseIcon />
           </IconButton>
->>>>>>> f7f03162
         </div>
       </div>
 
@@ -184,8 +119,4 @@
   )
 }
 
-<<<<<<< HEAD
-export default withStyles(styles)(Popup);
-=======
-export default MeshMapEarlyAccessCardPopup;
->>>>>>> f7f03162
+export default MeshMapEarlyAccessCardPopup;