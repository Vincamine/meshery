--- conflicted
+++ resolved
@@ -23,10 +23,6 @@
 import PromptComponent from './PromptComponent';
 import resetDatabase from './graphql/queries/ResetDatabaseQuery';
 import { iconMedium } from '../css/icons.styles';
-<<<<<<< HEAD
-=======
-import MesherySettingsEnvButtons from './MesherySettingsEnvButtons';
->>>>>>> 978105ed
 import MeshModelComponent from './MeshModelComponent';
 
 
@@ -74,11 +70,7 @@
   container : {
     display : "flex",
     justifyContent : "center",
-<<<<<<< HEAD
     marginTop : theme.spacing(2),
-=======
-    margin : theme.spacing(2),
->>>>>>> 978105ed
   },
   paper : {
     maxWidth : '90%',
@@ -159,11 +151,7 @@
 
     if (splittedPath.length >= 2 && splittedPath[1]) {
       const subTabPath = splittedPath[1].split('/');
-<<<<<<< HEAD
-      console.log('subTabPath', subTabPath[0])
-=======
-
->>>>>>> 978105ed
+
       switch (subTabPath[0]) {
 
         case 'environment':
@@ -259,17 +247,10 @@
 
     const self = this;
     return (event, newVal) => {
-<<<<<<< HEAD
-      console.log('newVal', newVal);
+
       if (val === 'tabVal') {
         let newRoute = this.props.router.route;
-        console.log('newRoute', newRoute);
-=======
-
-      if (val === 'tabVal') {
-        let newRoute = this.props.router.route;
-
->>>>>>> 978105ed
+
         switch (newVal) {
           case 0:
             newRoute += '#environment'
@@ -387,14 +368,7 @@
     }
     return (
       <div className={classes.wrapperClss}>
-<<<<<<< HEAD
-
-=======
-        {tabVal === 0 && <div className={classes.topToolbar}>
-          <MesherySettingsEnvButtons/>
-        </div>
-        }
->>>>>>> 978105ed
+
         <Paper square className={classes.wrapperClss}>
           <Tabs
             value={tabVal}
