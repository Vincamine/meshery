--- conflicted
+++ resolved
@@ -536,12 +536,7 @@
   );
 }
 
-<<<<<<< HEAD
 class Header extends React.PureComponent {
-
-=======
-class Header extends React.Component {
->>>>>>> 39036850
   constructor(props) {
     super(props);
     this.state = {
@@ -551,7 +546,7 @@
     };
   }
   componentDidMount() {
-    console.log("header component mounted")
+    console.log('header component mounted');
     dataFetch(
       '/api/provider/capabilities',
       {
@@ -563,15 +558,10 @@
           const capabilitiesRegistryObj = new CapabilitiesRegistry(result);
 
           this.setState({
-<<<<<<< HEAD
-            collaboratorExt : ExtensionPointSchemaValidator("collaborator")(result?.extensions?.collaborator),
-            capabilityregistryObj : capabilitiesRegistryObj,
-=======
             collaboratorExt: ExtensionPointSchemaValidator('collaborator')(
               result?.extensions?.collaborator,
             ),
-            capabilitiesRegistryObj,
->>>>>>> 39036850
+            capabilityregistryObj: capabilitiesRegistryObj,
           });
           this.props.updateCapabilities({ capabilitiesRegistry: result });
         }
@@ -581,18 +571,6 @@
     console.log('capabilitiesRegistry (mounted header)', this.props.capabilitiesRegistry);
     this._isMounted = true;
   }
-<<<<<<< HEAD
-=======
-
-  componentDidUpdate(prevProps) {
-    if (!_.isEqual(prevProps.capabilitiesRegistry, this.props.capabilitiesRegistry)) {
-      this.setState({
-        capabilityregistryObj: new CapabilityRegistryClass(this.props.capabilitiesRegistry),
-      });
-    }
-  }
-
->>>>>>> 39036850
   componentWillUnmount = () => {
     this._isMounted = false;
   };
@@ -740,17 +718,6 @@
 };
 
 const mapStateToProps = (state) => {
-<<<<<<< HEAD
-  return ({
-    title : state.get('page').get('title'),
-    isBeta : state.get('page').get('isBeta'),
-    selectedK8sContexts : state.get('selectedK8sContexts'),
-    k8sconfig : state.get('k8sConfig'),
-    operatorState : state.get('operatorState'),
-    meshSyncState : state.get('meshSyncState'),
-    capabilitiesRegistry : state.get("capabilitiesRegistry"),
-  })
-=======
   return {
     title: state.get('page').get('title'),
     isBeta: state.get('page').get('isBeta'),
@@ -760,7 +727,6 @@
     meshSyncState: state.get('meshSyncState'),
     capabilitiesRegistry: state.get('capabilitiesRegistry'),
   };
->>>>>>> 39036850
 };
 
 const mapDispatchToProps = (dispatch) => ({
