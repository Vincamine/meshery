import {
  Chip, Grid, IconButton, List, ListItem, ListItemText, Menu, MenuItem, Switch,
  Tooltip, Paper, NoSsr, TableCell, TableContainer, Table, Button, Typography,
} from '@material-ui/core';
import MoreVertIcon from '@material-ui/icons/MoreVert';
import TableSortLabel from "@material-ui/core/TableSortLabel";
import CloseIcon from "@material-ui/icons/Close";
import { withSnackbar } from "notistack";
import { useState, useEffect, useRef } from 'react';
import DataTable from "mui-datatables";
import { withStyles } from '@material-ui/core/styles';
import { connect } from 'react-redux';
import { bindActionCreators } from 'redux';
import dataFetch from '../lib/data-fetch';
import PromptComponent from './PromptComponent';
<<<<<<< HEAD
import CloudUploadIcon from "@material-ui/icons/CloudUpload";
import AddIcon from "@material-ui/icons/AddCircleOutline";
=======
>>>>>>> c1192ed8
import MeshsyncStatusQuery from './graphql/queries/MeshsyncStatusQuery';
import NatsStatusQuery from './graphql/queries/NatsStatusQuery';
import changeOperatorState from './graphql/mutations/OperatorStatusMutation';
import resetDatabase from "./graphql/queries/ResetDatabaseQuery";
import { updateProgress } from "../lib/store";
import fetchMesheryOperatorStatus from "./graphql/queries/OperatorStatusQuery";
import _ from "lodash";
import { DEPLOYMENT_TYPE } from '../utils/Enum';

const styles = (theme) => ({
  operationButton : {
    [theme.breakpoints.down(1180)] : {
      marginRight : "25px",
    },
  },
  icon : { width : theme.spacing(2.5), },
  paper : { margin : theme.spacing(2), padding : theme.spacing(2), },
  heading : { textAlign : "center", },
  configBoxContainer : {
    [theme.breakpoints.down(1050)] : {
      flexGrow : 0,
      maxWidth : '100%',
      flexBasis : '100%',
    },
    [theme.breakpoints.down(1050)] : {
      flexDirection : "column",
    },
  },
  clusterConfiguratorWrapper : { padding : theme.spacing(5), display : "flex" },
  contentContainer : {
    [theme.breakpoints.down(1050)] : {
      flexDirection : "column",
    },
    flexWrap : "noWrap",
  },
  fileInputStyle : { display : "none", },
  button : {
    padding : theme.spacing(1),
    borderRadius : 5
  },
  grey : {
    background : "WhiteSmoke",
    padding : theme.spacing(2),
    borderRadius : "inherit",
  },
  subtitle : {
    minWidth : 400,
    overflowWrap : 'anywhere',
    textAlign : 'left',
    padding : '5px'
  },
  text : {
    width : "80%",
    wordWrap : "break-word"
  },
  FlushBtn : {
    margin : theme.spacing(0.5),
    padding : theme.spacing(1),
    borderRadius : 5,
    pointerEvents : "auto"
  },
  menu : {
    display : 'flex',
    alignItems : 'center'
  },
  table : {
    marginTop : theme.spacing(1.5)
  },
  uploadCluster : {
    overflow : "hidden"
  },
  MenuItem : {
    backgroundColor : theme.palette.common.white,
    "&:hover" : {
      backgroundColor : theme.palette.common.white
    },
    pointerEvents : "none"
  },
  OperatorSwitch : {
    pointerEvents : "auto"
  }
});

const ENABLED = "ENABLED"
const DISABLED = "DISABLED"

function MesherySettingsNew({ classes, enqueueSnackbar, closeSnackbar, updateProgress,
  operatorState, k8sconfig }) {
  const [data, setData] = useState([])
  const [showMenu, setShowMenu] = useState([false])
  const [anchorEl, setAnchorEl] = useState(null);
  const [NATSState, setNATSState] = useState(["UNKNOWN"]);
  const [NATSVersion, setNATSVersion] = useState(["N/A"]);
  const [contexts, setContexts] = useState([]);
  const [k8sVersion, setK8sVersion] = useState(["N/A"]);
  const [discover, setLastDiscover] = useState(['']);
  const [_operatorState, _setOperatorState] = useState(operatorState || []);
  const deleteCtxtRef = useRef(null);
  const meshSyncResetRef = useRef(null);
  const _operatorStateRef = useRef(_operatorState);
  _operatorStateRef.current = _operatorState;

  const dateOptions = { weekday : 'long', year : 'numeric', month : 'long', day : 'numeric' };

  const stateUpdater = (state, updateFunc, updateValue, index) => {
    let newState = [...state];
    newState[index] = updateValue;
    updateFunc(newState);
  }

  const setTableData = () => {
    let tableInfo = [];
    handleContexts(k8sconfig);
    k8sconfig.forEach(ctx => {
      let data = {
        context : ctx.name,
        location : ctx.server,
        deployment_type : ctx.deployment_type === DEPLOYMENT_TYPE.IN_CLUSTER ? "In Cluster" : "Out of Cluster",
        last_discovery : setDateTime(new Date()),
        id : ctx.id
      };
      tableInfo.push(data);
    })
    setData(tableInfo);
  }

  useEffect(() => {
    setTableData();
  },[k8sconfig])
  useEffect(() => {
    setTableData();
    k8sconfig.forEach(ctx => {
      const tempSubscription = fetchMesheryOperatorStatus({ k8scontextID : ctx.id }).
        subscribe({
          next : (res) => {
            if (!_operatorState?.find(opSt => opSt.contextID === ctx.id)) {
              const x = updateCtxInfo(ctx.id, res)
              _setOperatorState(x)
            }
            tempSubscription.unsubscribe();
          },
          error : (err) => console.log("error at operator scan: " + err),
        })
    })
    getKubernetesVersion(); // change to per context and also ping return server version. no need to check workload
  }, [])

  useEffect(() => {
    if (operatorState) {
      _setOperatorState(operatorState);
    }
  }, [operatorState])

  const handleFlushMeshSync = (index) => {
    return async () => {
      handleMenuClose(index);
      let response = await meshSyncResetRef.current.show({
        title : `Flush MeshSync data for ${data[index].context} ?`,
        subtitle : `Are you sure to Flush MeshSync data for “${data[index].context}”? Fresh MeshSync data will be repopulated for this context, if MeshSync is actively running on this cluster.`,
        options : ["PROCEED", "CANCEL"]
      });
      if (response === "PROCEED") {
        updateProgress({ showProgress : true });
        resetDatabase({
          selector : {
            clearDB : "true",
            ReSync : "true",
            hardReset : "false",
          },
          k8scontextID : contexts[index].id
        }).subscribe({
          next : (res) => {
            updateProgress({ showProgress : false });
            if (res.resetStatus === "PROCESSING") {
              enqueueSnackbar(`Database reset successful.`, {
                variant : "success",
                action : (key) => (
                  <IconButton key="close" aria-label="close" color="inherit" onClick={() => closeSnackbar(key)}>
                    <CloseIcon />
                  </IconButton>
                ),
                autohideduration : 2000,
              })
            }
          },
          error : handleError("Database is not reachable, try restarting server.")
        });
      }
    }
  }

  const setDateTime = (dt) => {
    return dt.toLocaleDateString("en-US", dateOptions)
      + " " + dt.toLocaleTimeString("en-US");
  }

  const handleContexts = (contexts) => {
    let ctxs = []
    contexts.forEach((ctx) => {
      let tempCtx = { ...ctx }
      tempCtx.created_at = setDateTime(new Date(ctx.created_at));
      tempCtx.updated_at = setDateTime(new Date(ctx.updated_at));
      ctxs.push(tempCtx);
    })
    setContexts(ctxs);
  }

  const handleMenuClose = (index) => {
    let menu = [...showMenu];
    menu[index] = false;
    setShowMenu(menu)
  }

  const handleError = (msg) => (error) => {
    updateProgress({ showProgress : false });
    enqueueSnackbar(`${msg}: ${error}`, {
      variant : "error", preventDuplicate : true,
      action : (key) => (
        <IconButton key="close" aria-label="Close" color="inherit" onClick={() => closeSnackbar(key)}>
          <CloseIcon />
        </IconButton>
      ),
      autoHideDuration : 7000,
    });
  };

  const handleMenuOpen = (e, index) => {
    setAnchorEl(e.currentTarget)
    let menu = [...showMenu];
    menu[index] = true;
    setShowMenu(menu);
  }


  const handleLastDiscover = (index) => {
    let dt = new Date();
    const newDate = dt.toLocaleDateString("en-US", dateOptions) + "  " + dt.toLocaleTimeString("en-US");
    let newData = [...discover];
    newData[index] = newDate;
    setLastDiscover(newData);
  }

  const getKubernetesVersion = () => {
    dataFetch(
      "/api/oam/workload/APIService.K8s",
      { credentials : "same-origin" },
      (result) => {
        if (result) {
          let version = result[0]?.oam_definition?.spec?.metadata?.version;
          setK8sVersion(version);
        }
      },
      handleError("Failed to get Kubernetes version")
    )
  }

  const handleKubernetesClick = (context, index) => {
    updateProgress({ showProgress : true });
    dataFetch(
      "/api/system/kubernetes/ping?context=" + context,
      { credentials : "same-origin" },
      (result) => {
        updateProgress({ showProgress : false });
        if (typeof result !== "undefined") {
          handleLastDiscover(index);
          enqueueSnackbar("Kubernetes was pinged!", {
            variant : "success",
            "data-cy" : "k8sSuccessSnackbar",
            autoHideDuration : 2000,
            action : (key) => (
              <IconButton key="close" aria-label="Close" color="inherit" onClick={() => closeSnackbar(key)}>
                <CloseIcon />
              </IconButton>
            ),
          });
        }
      },
      handleError("Kubernetes config could not be validated")
    );
  };

  const updateCtxInfo = (ctxId, newInfo) => {
    if (newInfo.operator.error) {
      handleError("There is problem With operator")(newInfo.operator.error);
      return;
    }

    const state = _operatorStateRef.current;
    const op = state?.find(ctx => ctx.contextID === ctxId);
    if (!op) {
      return [...state, { contextID : ctxId, operatorStatus : newInfo.operator }];
    }

    let ctx = { ...op };
    const removeCtx = state?.filter(ctx => ctx.contextID !== ctxId);
    ctx.operatorStatus = newInfo.operator;
    return removeCtx ? [...removeCtx, ctx]: [ctx];
  }

  const handleOperatorSwitch = (index, checked) => {
    const contextId = contexts[index].id;
    const variables = {
      status : `${checked ? ENABLED : DISABLED}`,
      contextID : contextId
    };

    updateProgress({ showProgress : true });

    changeOperatorState((response, errors) => {
      updateProgress({ showProgress : false });

      if (errors !== undefined) {
        handleError(`Unable to ${!checked ? "Uni" : "I"}nstall operator`);
      }
      enqueueSnackbar("Operator " + response.operatorStatus.toLowerCase(), {
        variant : "success",
        autoHideDuration : 2000,
        action : (key) => (
          <IconButton key="close" aria-label="Close" color="inherit" onClick={() => closeSnackbar(key)}>
            <CloseIcon />
          </IconButton>
        ),
      });

      const tempSubscription = fetchMesheryOperatorStatus({ k8scontextID : contextId }).subscribe({
        next : (res) => {
          _setOperatorState(updateCtxInfo(contextId, res))
          tempSubscription.unsubscribe();
        },
        error : (err) => console.log("error at operator scan: " + err),
      })

    }, variables);
  };

  const handleConfigDelete = (id, name, index) => {
    return async () => {
      let responseOfDeleteK8sCtx = await deleteCtxtRef.current.show({
        title : `Delete ${name} context ?`,
        subtitle : `Are you sure you want to delete ${name} cluster from Meshery?`,
        options : ["CONFIRM", "CANCEL"]
      });
      if (responseOfDeleteK8sCtx === "CONFIRM") {
        updateProgress({ showProgress : true });
        dataFetch(
          "/api/system/kubernetes/contexts/" + id,
          {
            credentials : "same-origin",
            method : "DELETE"
          },
          () => {
            updateProgress({ showProgress : false });
            if (index != undefined) {
              let newData = data.filter((dt, idx) => index != idx);
              setData(newData);
            }
          },
          handleError("failed to delete kubernetes context")
        );
      }
    }
  }


  function getOperatorStatus(ctxId) {
    const operator = _operatorState?.find(op => op.contextID === ctxId);
    if (!operator) {
      return {}
    }
    const operatorStatus = operator.operatorStatus;
    return {
      operatorState : operatorStatus.status === ENABLED,
      operatorVersion : operatorStatus.version,
    }
  }

  const getContextStatus = (ctxId) => {
    const operator = _operatorStateRef.current?.find(op => op.contextID === ctxId);
    if (!operator) {
      return {}
    }
    const operatorStatus = operator.operatorStatus;

    function getMeshSyncStats() {
      if (!operatorStatus) return {};
      const { controllers } = operatorStatus;
      // meshsync is at 1st idx
      if (controllers?.[1]) {
        const { status, version } = controllers[1];
        return {
          meshSyncState : status,
          meshSyncVersion : version
        }
      }
    }

    function getBrokerStats() {
      if (!operatorStatus) return {};
      const { controllers } = operatorStatus;
      // broker is at 0th idx
      if (controllers?.[0]) {
        const { status, version } = controllers[0];
        if (status != "") {
          return {
            natsState : status,
            natsVersion : version
          }
        }
      }
    }

    const defaultState = {
      operatorState : false,
      operatorVersion : null,
      meshSyncState : DISABLED,
      meshSyncVersion : "Not Available",
      natsState : "Not Active",
      natsVersion : "Not Available"
    }

    const actualOperatorState = {
      ...getOperatorStatus(ctxId),
      ...getMeshSyncStats(),
      ...getBrokerStats()
    }

    return _.merge(defaultState, actualOperatorState);
  }



  const columns = [
    {
      name : "context",
      label : "Contexts",
      options : {
        filter : true,
        sort : true,
        searchable : true,
        customHeadRender : function CustomHead({ index, ...column }, sortColumn) {
          return (
            <TableCell align={"center"} key={index} onClick={() => sortColumn(index)}>
              <TableSortLabel active={column.sortDirection != null} direction={column.sortDirection || "asc"}>
                <b>{column.label}</b>
              </TableSortLabel>
            </TableCell>
          );
        },
        customBodyRender : (_, tableMeta,) => {
          console.log("tableMeta: ", tableMeta);
          return (
            <Tooltip title={`Server: ${tableMeta.rowData[2]}`}>
              <Chip
                label={data[tableMeta.rowIndex].context}
                onDelete={handleConfigDelete(data[tableMeta.rowIndex].id, data[tableMeta.rowIndex].context, tableMeta.rowIndex)}
                onClick={() => handleKubernetesClick(data[tableMeta.rowIndex].id, tableMeta.rowIndex)}
                icon={<img src="/static/img/kubernetes.svg" className={classes.icon} />}
                variant="outlined"
                data-cy="chipContextName"
              />
            </Tooltip>
          )
        }
      },
    },
    {
      name : "deployment_type",
      label : "Type of Deployment",
      options : {
        filter : true,
        sort : true,
        searchable : true,
        customHeadRender : function CustomHead({ index, ...column }, sortColumn) {
          return (
            <TableCell align={"center"} key={index} onClick={() => sortColumn(index)}>
              <TableSortLabel active={column.sortDirection != null} direction={column.sortDirection || "asc"}>
                <b>{column.label}</b>
              </TableSortLabel>
            </TableCell>
          );
        },
      }
    },
    {
      name : "location",
      label : "Location",
      options : {
        filter : true,
        sort : true,
        searchable : true,
        customHeadRender : function CustomHead({ index, ...column }, sortColumn) {
          return (
            <TableCell align={"center"} key={index} onClick={() => sortColumn(index)}>
              <TableSortLabel active={column.sortDirection != null} direction={column.sortDirection || "asc"}>
                <b>{column.label}</b>
              </TableSortLabel>
            </TableCell>
          );
        },
      }
    },
    {
      name : "last_discovery",
      label : "Last Discovery",
      options : {
        filter : true,
        sort : true,
        searchable : true,
        customHeadRender : function CustomHead({ index, ...column }, sortColumn) {
          return (
            <TableCell align={"center"} key={index} onClick={() => sortColumn(index)}>
              <TableSortLabel active={column.sortDirection != null} direction={column.sortDirection || "asc"}>
                <b>{column.label}</b>
              </TableSortLabel>
            </TableCell>
          );
        },
        customBodyRender : (value, tableMeta) => <p>{discover[tableMeta.rowIndex] || value}</p>
      }
    },
    {
      name : "Actions",
      options : {
        filter : true,
        sort : true,
        searchable : true,
        customHeadRender : function CustomHead({ index, ...column }, sortColumn) {
          return (
            <TableCell key={index} onClick={() => sortColumn(index)}>
              <TableSortLabel active={column.sortDirection != null} direction={column.sortDirection || "asc"}>
                <b>{column.label}</b>
              </TableSortLabel>
            </TableCell>
          );
        },
        customBodyRender : (value, tableMeta) => {
          return (
            <div>
              <IconButton
                aria-label="more"
                id="long-button"
                aria-controls={showMenu[tableMeta.rowIndex] ? 'long-menu' : undefined}
                aria-expanded={showMenu[tableMeta.rowIndex] ? 'true' : undefined}
                aria-haspopup="true"
                onClick={(e) => handleMenuOpen(e, tableMeta.rowIndex)}
              >
                <MoreVertIcon />
              </IconButton>
              <Menu
                className={classes.menu}
                id="long-menu"
                MenuListProps={{
                  'aria-labelledby' : 'long-button',
                }}
                anchorEl={anchorEl}
                open={showMenu[tableMeta.rowIndex]}
                onClose={() => handleMenuClose(tableMeta.rowIndex)}
              >
                <MenuItem
                  className={classes.MenuItem}>
                  <Button
                    type="submit"
                    variant="contained"
                    color="primary"
                    size="large"
                    onClick={handleFlushMeshSync(tableMeta.rowIndex)}
                    className={classes.FlushBtn}
                    data-cy="btnResetDatabase"
                  >
                    <Typography> Flush MeshSync </Typography>
                  </Button>
                </MenuItem>
                <MenuItem
                  className={classes.MenuItem}>
                  <Switch
                    checked={getOperatorStatus(contexts[tableMeta.rowIndex].id)?.operatorState}
                    onClick={(e) => handleOperatorSwitch(tableMeta.rowIndex, e.target.checked)}
                    name="OperatorSwitch"
                    color="primary"
                    className={classes.OperatorSwitch}
                  />
                  Operator
                </MenuItem>
              </Menu>
            </div>
          )
        },
      },

    }
  ]

  const options = {
    print : false,
    download : false,
    expandableRows : true,
    expandableRowsOnClick : false,
    elevation : 0,
    label : "",
    responsive : "standard",
    fixedHeader : true,
    textLabels : {
      selectedRows : {
        text : "context(s) selected"
      }
    },
    onRowsDelete : (td) => {
      td.data.forEach((item) => {
        handleConfigDelete(data[item.index].id, data[item.index].context)
      })
    },


    renderExpandableRow : (rowData, rowMetaData) => {
      const contextId = contexts[rowMetaData.rowIndex].id;
      const { meshSyncState, meshSyncVersion, natsState, natsVersion, operatorState, operatorVersion } = getContextStatus(contextId);
      return (
        <NoSsr>
          <TableCell colSpan={6}>
            <TableContainer>
              <Table>
                {/* <TableRow> */}
                <TableCell className={classes.configBoxContainer}>
                  <Paper >
                    <div>
                      <Grid container spacing={1} >
                        <Grid item xs={12} md={5} className={classes.operationButton}>
                          <List>
                            <ListItem>
                              <Tooltip title={`Server: ${contexts[rowMetaData.rowIndex].server}`}
                              >
                                <Chip
                                  label={data[rowMetaData.rowIndex].context}
                                  onClick={() => handleKubernetesClick(data[rowMetaData.rowIndex].id, rowMetaData.rowIndex)}
                                  icon={<img src="/static/img/kubernetes.svg" className={classes.icon} />}
                                  variant="outlined"
                                  data-cy="chipContextName"
                                />
                              </Tooltip>
                            </ListItem>
                          </List>
                        </Grid>
                      </Grid>
                      <Grid container spacing={1} className={classes.contentContainer}>
                        <Grid item xs={12} md={5}>
                          <List>
                            <ListItem>
                              <ListItemText primary="Name" secondary={contexts[rowMetaData.rowIndex].name} />
                            </ListItem>
                            <ListItem>
                              <ListItemText primary="K8s Version" secondary={k8sVersion} />
                            </ListItem>
                          </List>
                        </Grid>
                        <Grid item xs={12} md={5}>
                          <List>
                            <ListItem>
                              <ListItemText primary="Created At" secondary={
                                contexts[rowMetaData.rowIndex].created_at
                              } />
                            </ListItem>
                            <ListItem>
                              <ListItemText primary="UpdatedAt" secondary={
                                contexts[rowMetaData.rowIndex].updated_at
                              } />
                            </ListItem>
                          </List>
                        </Grid>
                        <Grid item xs={12} md={5}>
                          <List>
                            <ListItem>
                              <ListItemText className={classes.text} primary="Server" secondary={
                                contexts[rowMetaData.rowIndex].server
                              } />
                            </ListItem>
                          </List>
                        </Grid>
                      </Grid>
                    </div>
                  </Paper>
                </TableCell>

                <TableCell className={classes.configBoxContainer}>
                  <Paper >
                    <div>
                      <Grid container spacing={1} >

                        <Grid item xs={12} md={4} className={classes.operationButton}>
                          <List>
                            <ListItem>
                              <Tooltip
                                title={operatorState
                                  ? `Version: ${operatorVersion}`
                                  : "Not Available"}
                                aria-label="meshSync"
                              >
                                <Chip
                                  // label={inClusterConfig?'Using In Cluster Config': contextName + (configuredServer?' - ' + configuredServer:'')}
                                  label={"Operator"}
                                  style={!operatorState ? { opacity : 0.5 }: {}}
                                  // onDelete={handleReconfigure}
                                  onClick={() => handleOperatorClick(rowMetaData.rowIndex)}
                                  icon={<img src="/static/img/meshery-operator.svg" className={classes.icon} />}
                                  variant="outlined"
                                  data-cy="chipOperator"
                                />
                              </Tooltip>
                            </ListItem>
                          </List>
                        </Grid>

                        {(meshSyncState || natsState) &&
                          <>
                            <Grid item xs={12} md={4}>
                              <List>
                                <ListItem>
                                  <Tooltip
                                    title={meshSyncState !== DISABLED ? `Ping MeshSync` : "Not Available"}
                                    aria-label="meshSync"
                                  >
                                    <Chip
                                      label={"MeshSync"}
                                      style={ meshSyncState === DISABLED ? { opacity : 0.5 }: {}}
                                      onClick={() => handleMeshSyncClick(rowMetaData.rowIndex)}
                                      icon={<img src="/static/img/meshsync.svg" className={classes.icon} />}
                                      variant="outlined"
                                      data-cy="chipMeshSync"
                                    />
                                  </Tooltip>
                                </ListItem>
                              </List>
                            </Grid>
                            <Grid item xs={12} md={4}>
                              <List>
                                <ListItem>
                                  <Tooltip
                                    title={natsState === "Not Active" ? "Not Available": `Reconnect NATS`}
                                    aria-label="nats"
                                  >
                                    <Chip
                                      label={"NATS"}
                                      onClick={() => handleNATSClick(rowMetaData.rowIndex)}
                                      style={natsState === "Not Active" ? { opacity : 0.5 }: {}}
                                      icon={<img src="/static/img/nats-icon-color.svg" className={classes.icon} />}
                                      variant="outlined"
                                      data-cy="chipNATS"
                                    />
                                  </Tooltip>
                                </ListItem>
                              </List>
                            </Grid>
                          </>
                        }
                      </Grid>

                      <Grid container spacing={1} className={classes.contentContainer}>
                        <Grid item xs={12} md={5}>
                          <List>
                            <ListItem>
                              <ListItemText primary="Operator State" secondary={operatorState ? "Active" : "Disabled"} />
                            </ListItem>
                            <ListItem>
                              <ListItemText primary="Operator Version" secondary={operatorVersion} />
                            </ListItem>
                          </List>
                        </Grid>
                        <Grid item xs={12} md={5}>
                          <List>
                            <ListItem>
                              <ListItemText primary="MeshSync State" secondary={meshSyncState || "Disabled"} />
                            </ListItem>
                            <ListItem>
                              <ListItemText primary="MeshSync Version" secondary={meshSyncVersion} />
                            </ListItem>
                          </List>
                        </Grid>
                        <Grid item xs={12} md={5}>
                          <List>
                            <ListItem>
                              <ListItemText primary="NATS State" secondary={natsState || "Not Connected"} />
                            </ListItem>
                            <ListItem>
                              <ListItemText primary="NATS Version" secondary={natsVersion} />
                            </ListItem>
                          </List>
                        </Grid>
                      </Grid>

                    </div>
                  </Paper>
                </TableCell>

                {/* </TableRow> */}
              </Table>
            </TableContainer>
          </TableCell>
        </NoSsr>
      )
    }
  }
  const handleOperatorClick = (index) => {
    updateProgress({ showProgress : true });
    const ctxId = contexts[index].id
    const tempSubscription = fetchMesheryOperatorStatus({ k8scontextID : ctxId })
      .subscribe({
        next : (res) => {
          _setOperatorState(updateCtxInfo(ctxId, res))

          updateProgress({ showProgress : false });
          if (!res.operator.error && res.operator.status === ENABLED ) {
            enqueueSnackbar("Operator was pinged!", {
              variant : "success",
              autoHideDuration : 2000,
              action : (key) => (
                <IconButton key="close" aria-label="Close" color="inherit" onClick={() => closeSnackbar(key)}>
                  <CloseIcon />
                </IconButton>
              ),
            });
          } else {
            handleError("Operator could not be reached")("Operator is disabled");
          }
          tempSubscription.unsubscribe();
        },
        error : handleError("Operator could not be pinged"),
      });
  };

  const handleNATSClick = (index) => {
    updateProgress({ showProgress : true });
    NatsStatusQuery({ k8scontextID : contexts[index].id }).subscribe({
      next : (res) => {
        updateProgress({ showProgress : false });
        if (res.controller.name === "broker" && res.controller.status.includes("CONNECTED")) {
          let runningEndpoint = res.controller.status.substring("CONNECTED".length).trim();
          enqueueSnackbar(`Broker was pinged. ${runningEndpoint != "" ? `Running at ${runningEndpoint}` : ""}`, {
            variant : "success",
            action : (key) => (
              <IconButton key="close" aria-label="close" color="inherit" onClick={() => closeSnackbar(key)}>
                <CloseIcon />
              </IconButton>
            ),
            autohideduration : 2000,
          })
        } else {
          handleError("Meshery Broker could not be reached")("Meshery Server is not connected to Meshery Broker");
        }

        stateUpdater(NATSState, setNATSState, res.controller.status.length !== 0 ? res.controller.status : "UNKNOWN", index)
        stateUpdater(NATSVersion, setNATSVersion, res.controller.version, index);
      },
      error : handleError("NATS status could not be retrieved"),
    });
  };

  const setMeshSyncStatusForGivenContext = (ctxId, meshsyncStatus) => {
    if (!ctxId) {
      return;
    }

    let operator = _operatorStateRef.current?.find(context => context.contextID === ctxId);
    if (operator) {
      let controllers = [operator.operatorStatus.controllers[0], meshsyncStatus]
      const newOperatorStatus = Object.assign({}, {
        contextID : ctxId,
        operatorStatus : {
          ...operator.operatorStatus,
          controllers,
        }
      })
      let remainingOperatorArray = _operatorStateRef.current?.filter(context => context.contextID !== ctxId)
      let finalOperatorArray = [...remainingOperatorArray, newOperatorStatus]
      _setOperatorState(finalOperatorArray)
    }
  }

  const handleMeshSyncClick = (index) => {
    updateProgress({ showProgress : true });
    const ctxId = contexts[index].id;
    MeshsyncStatusQuery(({ k8scontextID : ctxId })).subscribe({
      next : (res) => {
        updateProgress({ showProgress : false });
        if (res.controller.name === "meshsync") {
          setMeshSyncStatusForGivenContext(ctxId, res.controller)
        }
        if (res.controller.status === DISABLED) {
          handleError("MeshSync could not be reached")("MeshSync is unavailable");
        } else {
          let publishEndpoint = res.controller.status.substring("ENABLED".length).trim()
          enqueueSnackbar(`MeshSync was pinged. ${publishEndpoint != "" ? `Publishing to ${publishEndpoint}` : ""}`, {
            variant : "success",
            action : (key) => (
              <IconButton key="close" aria-label="close" color="inherit" onClick={() => closeSnackbar(key)}>
                <CloseIcon />
              </IconButton>
            ),
            autohideduration : 2000,
          })
        }
      },
      error : handleError("MeshSync status could not be retrieved"),
    });

    // connectToNats().subscribe({
    //   next : (res) => {
    //     if (res.deployMeshsync === "PROCESSING") {
    //       updateProgress({ showProgress : false });
    //       enqueueSnackbar(`MeshSync deployment in progress`, {
    //         variant : "info",
    //         action : (key) => (
    //           <IconButton key="close" aria-label="close" color="inherit" onClick={() => closesnackbar(key)}>
    //             <CloseIcon />
    //           </IconButton>
    //         ),
    //         autohideduration : 7000,
    //       })
    //     }
    //     if (res.connectToNats === "CONNECTED") {
    //       this.props.updateProgress({ showProgress : false });
    //       this.props.enqueueSnackbar(`Successfully connected to NATS`, {
    //         variant : "success",
    //         action : (key) => (
    //           <IconButton key="close" aria-label="close" color="inherit" onClick={() => self.props.closesnackbar(key)}>
    //             <CloseIcon />
    //           </IconButton>
    //         ),
    //         autohideduration : 7000,
    //       })
    //     }

    //   },
    //   error : handleError("Failed to request Meshsync redeployment"),
    // });

  };

  return (
    <div style={{ display : 'table', tableLayout : 'fixed', width : '100%' }}>
      <DataTable
<<<<<<< HEAD
        title={
          <Button
            type="submit"
            variant="contained"
            color="primary"
            size="large"
            onClick={handleClick}
            className={classes.button}
            data-cy="btnResetDatabase"
          >
            <AddIcon fontSize="small" />
            <Typography className={classes.addIcon}> Add Cluster</Typography>
          </Button>
        }
=======
>>>>>>> c1192ed8
        columns={columns}
        data={data}
        options={options}
        className={classes.table}
      />
      <PromptComponent ref={meshSyncResetRef} />
      <PromptComponent ref={deleteCtxtRef} />
    </div>
  )
}
const mapStateToProps = (state) => {
  const k8sconfig = state.get('k8sConfig');
  const selectedK8sContexts = state.get('selectedK8sContexts')
  const operatorState = state.get('operatorState');
  // const MeshSyncState = state.get('meshSyncState'); // disfunctional at this point of time
  return { k8sconfig, selectedK8sContexts, operatorState, /*MeshSyncState*/ };
}
const mapDispatchToProps = (dispatch) => ({
  updateProgress : bindActionCreators(updateProgress, dispatch),
  // setMeshsyncSubscription : bindActionCreators(setMeshsyncSubscription, dispatch)
});

export default withStyles(styles)(connect(mapStateToProps, mapDispatchToProps)(withSnackbar(MesherySettingsNew)));
<|MERGE_RESOLUTION|>--- conflicted
+++ resolved
@@ -13,11 +13,6 @@
 import { bindActionCreators } from 'redux';
 import dataFetch from '../lib/data-fetch';
 import PromptComponent from './PromptComponent';
-<<<<<<< HEAD
-import CloudUploadIcon from "@material-ui/icons/CloudUpload";
-import AddIcon from "@material-ui/icons/AddCircleOutline";
-=======
->>>>>>> c1192ed8
 import MeshsyncStatusQuery from './graphql/queries/MeshsyncStatusQuery';
 import NatsStatusQuery from './graphql/queries/NatsStatusQuery';
 import changeOperatorState from './graphql/mutations/OperatorStatusMutation';
@@ -957,23 +952,6 @@
   return (
     <div style={{ display : 'table', tableLayout : 'fixed', width : '100%' }}>
       <DataTable
-<<<<<<< HEAD
-        title={
-          <Button
-            type="submit"
-            variant="contained"
-            color="primary"
-            size="large"
-            onClick={handleClick}
-            className={classes.button}
-            data-cy="btnResetDatabase"
-          >
-            <AddIcon fontSize="small" />
-            <Typography className={classes.addIcon}> Add Cluster</Typography>
-          </Button>
-        }
-=======
->>>>>>> c1192ed8
         columns={columns}
         data={data}
         options={options}
