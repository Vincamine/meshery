--- conflicted
+++ resolved
@@ -848,15 +848,9 @@
     NatsStatusQuery({ k8scontextID : contexts[index].id }).subscribe({
       next : (res) => {
         updateProgress({ showProgress : false });
-<<<<<<< HEAD
         if (res.controller.name === "MesheryBroker" && res.controller.status.includes("Connected")) {
           let runningEndpoint = res.controller.status.substring("Connected".length)
-          enqueueSnackbar(`Broker was successfully pinged. Running at ${runningEndpoint}`, {
-=======
-        if (res.controller.name === "broker" && res.controller.status.includes("CONNECTED")) {
-          let runningEndpoint = res.controller.status.substring("CONNECTED".length).trim();
           enqueueSnackbar(`Broker was pinged. ${runningEndpoint != "" ? `Running at ${runningEndpoint}` : ""}`, {
->>>>>>> 19b056ee
             variant : "success",
             action : (key) => (
               <IconButton key="close" aria-label="close" color="inherit" onClick={() => closeSnackbar(key)}>
@@ -903,20 +897,13 @@
     MeshsyncStatusQuery(({ k8scontextID : ctxId })).subscribe({
       next : (res) => {
         updateProgress({ showProgress : false });
-<<<<<<< HEAD
+        if (res.controller.name === "MeshSync") {
+          setMeshSyncStatusForGivenContext(ctxId, res.controller)
+        }
+        
         if (res.controller.name === "MeshSync" && res.controller.status.includes("Connected")) {
           let publishEndpoint = res.controller.status.substring("Connected".length)
-          enqueueSnackbar(`MeshSync was successfully pinged. Publishing to ${publishEndpoint}`, {
-=======
-        if (res.controller.name === "meshsync") {
-          setMeshSyncStatusForGivenContext(ctxId, res.controller)
-        }
-        if (res.controller.status === DISABLED) {
-          handleError("MeshSync could not be reached")("MeshSync is unavailable");
-        } else {
-          let publishEndpoint = res.controller.status.substring("ENABLED".length).trim()
           enqueueSnackbar(`MeshSync was pinged. ${publishEndpoint != "" ? `Publishing to ${publishEndpoint}` : ""}`, {
->>>>>>> 19b056ee
             variant : "success",
             action : (key) => (
               <IconButton key="close" aria-label="close" color="inherit" onClick={() => closeSnackbar(key)}>
@@ -937,9 +924,6 @@
           })
         } else {
           handleError("MeshSync could not be reached")("MeshSync is unavailable");
-          let newMeshSyncState = [...MeshSyncState || []]
-          newMeshSyncState[index] = null;
-          setMeshsyncSubscription({ type : actionTypes.SET_MESHSYNC_SUBSCRIPTION, meshSyncState : newMeshSyncState })
         }
       },
       error : handleError("MeshSync status could not be retrieved"),
