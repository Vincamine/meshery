import React from "react";
import PropTypes from "prop-types";
import { withStyles } from "@material-ui/core/styles";
import {
  NoSsr,
  Button,
  FormGroup,
  InputAdornment,
  Chip,
  IconButton,
  MenuItem,
  Tooltip,
  Paper,
  Grid,
  FormControlLabel,
  Switch,
  TextField,
  List,
  ListItem,
  ListItemText,
} from "@material-ui/core";
import blue from "@material-ui/core/colors/blue";
import CloudUploadIcon from "@material-ui/icons/CloudUpload";
import { connect } from "react-redux";
import { bindActionCreators } from "redux";
import { withRouter } from "next/router";
import { withSnackbar } from "notistack";
import CloseIcon from "@material-ui/icons/Close";
import { updateK8SConfig, updateProgress } from "../lib/store";
import dataFetch from "../lib/data-fetch";
import subscribeOperatorStatusEvents from "./graphql/subscriptions/OperatorStatusSubscription";
import subscribeMeshSyncStatusEvents from "./graphql/subscriptions/MeshSyncStatusSubscription";
import changeOperatorState from "./graphql/mutations/OperatorStatusMutation";
import fetchMesheryOperatorStatus from "./graphql/queries/OperatorStatusQuery";
import PromptComponent from "./PromptComponent";
import { getOperatorStatusFromQueryResult } from "./ConnectionWizard/helpers/mesheryOperator.js";

const styles = (theme) => ({
  root : { padding : theme.spacing(5), },
  buttons : { display : "flex",
    justifyContent : "flex-end", },
  button : { marginTop : theme.spacing(3),
    marginLeft : theme.spacing(1), },
  buttonsCluster : { display : "flex",
    justifyContent : "center", },
  margin : { margin : theme.spacing(1), },
  alreadyConfigured : { textAlign : "center",
    padding : theme.spacing(20), },
  colorSwitchBase : { color : blue[300],
    "&$colorChecked" : { color : blue[500],
      "& + $colorBar" : { backgroundColor : blue[500], }, }, },
  colorBar : {},
  colorChecked : {},
  fileLabel : { width : "100%", },
  fileLabelText : { cursor : "pointer",
    "& *" : { cursor : "pointer", }, },
  inClusterLabel : { paddingRight : theme.spacing(2), },
  alignCenter : { textAlign : "center", },
  alignLeft : { textAlign : "left",
    marginBottom : theme.spacing(2), },
  fileInputStyle : { display : "none", },
  icon : { width : theme.spacing(2.5), },
  configure : {
    display : "inline-block",
    width : "48%",
    wordWrap : "break-word",
    [theme.breakpoints.down(945)] : { width : "100%", },
  },
  vertical : {
    display : "inline-block",
    height : 150,
    marginBottom : -60,
    [theme.breakpoints.down(945)] : { display : "none", },
  },
  horizontal : { display : "none",
    [theme.breakpoints.down(945)] : { display : "block", }, },
  formconfig : {
    display : "inline-block",
    marginLeft : 30,
    [theme.breakpoints.up(946)] : { width : "45%", },
    [theme.breakpoints.down(945)] : { width : "100%",
      marginLeft : 0, },
  },
  currentConfigHeading : {
    display : "inline-block",
    width : "48%",
    textAlign : "center",
    [theme.breakpoints.down(945)] : { width : "100%", },
  },
  changeConfigHeading : {
    display : "inline-block",
    width : "48%",
    textAlign : "center",
    [theme.breakpoints.down(945)] : { display : "none", },
  },
<<<<<<< HEAD
  operationButton:{
    [theme.breakpoints.down(1180)]: {
      marginRight:"25px",
    },
  },
  contentContainer:{
    [theme.breakpoints.down(1050)]: {
      flexDirection:"column",
    },
  },
  configBoxContainer:{
    [theme.breakpoints.down(1050)]: {
      flexGrow: 0,
      maxWidth: '100%',
      flexBasis: '100%',
    },
  },
=======
  changeConfigHeadingOne : { display : "none",
    [theme.breakpoints.down(945)] : { display : "inline-block",
      width : "100%",
      textAlign : "center", }, },
  buttonconfig : { display : "inline-block",
    width : "48%",
    [theme.breakpoints.down(945)] : { width : "100%", }, },
  paper : { padding : theme.spacing(2), },
  heading : { textAlign : "center", },
  grey : { background : "WhiteSmoke",
    padding : theme.spacing(2),
    borderRadius : "inherit", },
>>>>>>> c8414723
});

class MeshConfigComponent extends React.Component {
  constructor(props) {
    super(props);
    const {
      inClusterConfig, contextName, clusterConfigured, k8sfile, configuredServer
    } = props;
    this.state = {
      inClusterConfig, // read from store
      inClusterConfigForm : inClusterConfig,
      k8sfile, // read from store
      k8sfileElementVal : "",
      contextName, // read from store
      contextNameForForm : "",
      contextsFromFile : [],
      clusterConfigured, // read from store
      configuredServer,
      k8sfileError : false,
      ts : new Date(),

      operatorInstalled : false,
      operatorVersion : "N/A",
      meshSyncInstalled : false,
      meshSyncVersion : "N/A",
      NATSInstalled : false,
      NATSVersion : "N/A",

      operatorSwitch : false,
    };
    this.ref = React.createRef();
  }

  static getDerivedStateFromProps(props, state) {
    const {
      inClusterConfig, contextName, clusterConfigured, k8sfile, configuredServer
    } = props;
    if (props.ts > state.ts) {
      let newState = {
        inClusterConfig,
        k8sfile,
        k8sfileElementVal : "",
        contextName,
        clusterConfigured,
        configuredServer,
        ts : props.ts,
      };

      // If contextsFromFile is empty then add the default value to it
      if (!state.contextsFromFile?.length)
        newState = { ...newState, contextsFromFile : [{ contextName, currentContext : true }] };
      return newState;
    }
    return {};
  }

  componentDidMount() {
    const self = this;
    // Subscribe to the operator events
    subscribeMeshSyncStatusEvents((res) => {
      if (res.meshsync?.error) {
        self.handleError(res.meshsync?.error?.description || "MeshSync could not be reached");
        return;
      }
    });

    subscribeOperatorStatusEvents(self.setOperatorState);
    fetchMesheryOperatorStatus().subscribe({ next : (res) => {
      self.setOperatorState(res);
    },
    error : (err) => console.log("error at operator scan: " + err), });
  }

  setOperatorState = (res) => {
    const self = this;
    if (res.operator?.error) {
      self.handleError("Operator could not be reached")(res.operator?.error?.description);
      return false;
    }

    if (res.operator?.status === "ENABLED") {
      res.operator?.controllers?.forEach((controller) => {
        if (controller.name === "broker" && controller.status == "ENABLED") {
          self.setState({ NATSInstalled : true,
            NATSVersion : controller.version, });
        } else if (controller.name === "meshsync" && controller.status == "ENABLED") {
          self.setState({ meshSyncInstalled : true,
            meshSyncVersion : controller.version, });
        }
      });
      self.setState({ operatorInstalled : true,
        operatorSwitch : true,
        operatorVersion : res.operator?.version, });
      return true;
    }

    self.setState({
      operatorInstalled : false,
      NATSInstalled : false,
      meshSyncInstalled : false,
      operatorSwitch : false,
      operatorVersion : "N/A",
      meshSyncVersion : "N/A",
      NATSVersion : "N/A",
    });

    return false;
  };

  handleOperatorSwitch = () => {
    const self = this;
    const variables = { status : `${!self.state.operatorSwitch
      ? "ENABLED"
      : "DISABLED"}`, };
    self.props.updateProgress({ showProgress : true });

    changeOperatorState((response, errors) => {
      self.props.updateProgress({ showProgress : false });
      if (errors !== undefined) {
        self.handleError("Unable to install operator");
      }
      self.props.enqueueSnackbar("Operator " + response.operatorStatus.toLowerCase(), { variant : "success",
        autoHideDuration : 2000,
        action : (key) => (
          <IconButton key="close" aria-label="Close" color="inherit" onClick={() => self.props.closeSnackbar(key)}>
            <CloseIcon />
          </IconButton>
        ), });
      self.setState((state) => ({ operatorSwitch : !state.operatorSwitch }));
    }, variables);
  };

  handleChange = (name) => {
    const self = this;
    return (event) => {
      if (name === "inClusterConfigForm") {
        self.setState({ [name] : event.target.checked, ts : new Date() });
        return;
      }
      if (name === "k8sfile") {
        if (event.target.value !== "") {
          self.setState({ k8sfileError : false });
        }
        self.setState({ k8sfileElementVal : event.target.value });
        self.fetchContexts();
      }
      self.setState({ [name] : event.target.value, ts : new Date() });
      this.handleSubmit();
    };
  };

  handleSubmit = () => {
    const { inClusterConfigForm, k8sfile } = this.state;
    if (!inClusterConfigForm && k8sfile === "") {
      this.setState({ k8sfileError : true });
      return;
    }
    this.submitConfig();
  };

  fetchContexts = () => {
    const { inClusterConfigForm } = this.state;
    const fileInput = document.querySelector("#k8sfile");
    const formData = new FormData();
    if (inClusterConfigForm) {
      return;
    }
    if (fileInput.files.length == 0) {
      this.setState({ contextsFromFile : [], contextNameForForm : "" });
      return;
    }
    // formData.append('contextName', contextName);
    formData.append("k8sfile", fileInput.files[0]);
    this.props.updateProgress({ showProgress : true });
    const self = this;
    dataFetch(
      "/api/system/kubernetes/contexts",
      {
        credentials : "same-origin",
        method : "POST",
        credentials : "include",
        body : formData,
      },
      (result) => {
        this.props.updateProgress({ showProgress : false });
        if (typeof result !== "undefined") {
          let ctName = "";
          result.forEach(({ contextName, currentContext }) => {
            if (currentContext) {
              ctName = contextName;
            }
          });
          self.setState({ contextsFromFile : result, contextNameForForm : ctName });
          self.submitConfig();
        }
      },
      self.handleError("Kubernetes config could not be validated")
    );
  };

  submitConfig = () => {
    const { inClusterConfigForm, k8sfile, contextNameForForm } = this.state;
    const fileInput = document.querySelector("#k8sfile");
    const formData = new FormData();
    formData.append("inClusterConfig", inClusterConfigForm
      ? "on"
      : ""); // to simulate form behaviour of a checkbox
    if (!inClusterConfigForm) {
      formData.append("contextName", contextNameForForm);
      formData.append("k8sfile", fileInput.files[0]);
    }
    this.props.updateProgress({ showProgress : true });
    const self = this;
    dataFetch(
      "/api/system/kubernetes",
      {
        credentials : "same-origin",
        method : "POST",
        credentials : "include",
        body : formData,
      },
      (result) => {
        this.props.updateProgress({ showProgress : false });
        if (typeof result !== "undefined") {
          //prompt
          const modal = this.ref.current;
          const self = this;
          if (self.state.operatorSwitch) {
            setTimeout(async () => {
              let response = await modal.show({ title : "Remove Meshery Operator from this cluster?",
                subtitle :
                  "Meshery is now disconnected from your Kubernetes cluster. Do you want to remove the Meshery Operator from your cluster as well?",
                options : ["yes", "no"], });
              if (response == "yes") {
                const variables = { status : "DISABLED", };
                self.props.updateProgress({ showProgress : true });

                changeOperatorState((response, errors) => {
                  self.props.updateProgress({ showProgress : false });
                  if (errors !== undefined) {
                    self.handleError("Operator action failed");
                  }
                  self.props.enqueueSnackbar("Operator " + response.operatorStatus.toLowerCase(), { variant : "success",
                    autoHideDuration : 2000,
                    action : (key) => (
                      <IconButton
                        key="close"
                        aria-label="Close"
                        color="inherit"
                        onClick={() => self.props.closeSnackbar(key)}
                      >
                        <CloseIcon />
                      </IconButton>
                    ), });
                  self.setState((state) => ({ operatorSwitch : !state.operatorSwitch }));
                }, variables);
              }
            }, 100);
          }
          this.setState({ clusterConfigured : true,
            configuredServer : result.configuredServer,
            contextName : result.contextName, });
          this.props.enqueueSnackbar("Kubernetes config was successfully validated!", { variant : "success",
            autoHideDuration : 2000,
            action : (key) => (
              <IconButton key="close" aria-label="Close" color="inherit" onClick={() => self.props.closeSnackbar(key)}>
                <CloseIcon />
              </IconButton>
            ), });
          this.props.updateK8SConfig({ k8sConfig : {
            inClusterConfig : inClusterConfigForm,
            k8sfile,
            contextName : result.contextName,
            clusterConfigured : true,
            configuredServer : result.configuredServer,
          }, });
        }
      },
      self.handleError("Kubernetes config could not be validated")
    );
  };

  handleKubernetesClick = () => {
    this.props.updateProgress({ showProgress : true });
    const self = this;
    dataFetch(
      "/api/system/kubernetes/ping",
      { credentials : "same-origin",
        credentials : "include", },
      (result) => {
        this.props.updateProgress({ showProgress : false });
        if (typeof result !== "undefined") {
          this.props.enqueueSnackbar("Kubernetes was successfully pinged!", {
            variant : "success",
            "data-cy" : "k8sSuccessSnackbar",
            autoHideDuration : 2000,
            action : (key) => (
              <IconButton key="close" aria-label="Close" color="inherit" onClick={() => self.props.closeSnackbar(key)}>
                <CloseIcon />
              </IconButton>
            ),
          });
        }
      },
      self.handleError("Kubernetes config could not be validated")
    );
  };

  handleOperatorClick = () => {
    this.props.updateProgress({ showProgress : true });
    const self = this;
    fetchMesheryOperatorStatus().subscribe({ next : (res) => {
      console.log(res);
      let state = self.setOperatorState(res);
      self.props.updateProgress({ showProgress : false });
      if (state == true) {
        this.props.enqueueSnackbar("Operator was successfully pinged!", { variant : "success",
          autoHideDuration : 2000,
          action : (key) => (
            <IconButton key="close" aria-label="Close" color="inherit" onClick={() => self.props.closeSnackbar(key)}>
              <CloseIcon />
            </IconButton>
          ), });
      } else {
        self.handleError("Operator could not be reached")("Operator is disabled");
      }
    },
    error : self.handleError("Operator could not be pinged"), });
  };
  handleMeshSyncClick = () => {
    this.props.updateProgress({ showProgress : true });
    const self = this;
    fetchMesheryOperatorStatus().subscribe({ next : (res) => {
      let [, operatorInformation] = getOperatorStatusFromQueryResult(res);
      self.props.updateProgress({ showProgress : false });
      setState({ meshSyncVersion : operatorInformation.meshSyncVersion,
        meshSyncInstalled : operatorInformation.meshSyncInstalled, });
      if (operatorInformation.meshSyncInstalled == true) {
        this.props.enqueueSnackbar("MeshSync was successfully pinged!", { variant : "success",
          autoHideDuration : 2000,
          action : (key) => (
            <IconButton key="close" aria-label="Close" color="inherit" onClick={() => self.props.closeSnackbar(key)}>
              <CloseIcon />
            </IconButton>
          ), });
      } else {
        self.handleError("MeshSync could not be reached")("MeshSync is disabled");
      }
    },
    error : self.handleError("MeshSync could not be pinged"), });
  };
  handleError = (msg) => (error) => {
    this.props.updateProgress({ showProgress : false });
    const self = this;
    this.props.enqueueSnackbar(`${msg}: ${error}`, { variant : "error",
      action : (key) => (
        <IconButton key="close" aria-label="Close" color="inherit" onClick={() => self.props.closeSnackbar(key)}>
          <CloseIcon />
        </IconButton>
      ),
      autoHideDuration : 7000, });
  };

  handleReconfigure = () => {
    const self = this;
    dataFetch(
      "/api/system/kubernetes",
      { credentials : "same-origin",
        method : "DELETE",
        credentials : "include", },
      (result) => {
        this.props.updateProgress({ showProgress : false });
        if (typeof result !== "undefined") {
          //prompt
          const modal = this.ref.current;
          const self = this;
          if (self.state.operatorSwitch) {
            setTimeout(async () => {
              let response = await modal.show({ title : "Remove Meshery Operator from this cluster?",
                subtitle :
                  "Meshery is now disconnected from your Kubernetes cluster. Do you want to remove the Meshery Operator from your cluster as well?",
                options : ["yes", "no"], });
              if (response == "yes") {
                const variables = { status : "DISABLED", };
                self.props.updateProgress({ showProgress : true });

                changeOperatorState((response, errors) => {
                  self.props.updateProgress({ showProgress : false });
                  if (errors !== undefined) {
                    self.handleError("Operator action failed");
                  }
                  self.props.enqueueSnackbar("Operator " + response.operatorStatus.toLowerCase(), { variant : "success",
                    autoHideDuration : 2000,
                    action : (key) => (
                      <IconButton
                        key="close"
                        aria-label="Close"
                        color="inherit"
                        onClick={() => self.props.closeSnackbar(key)}
                      >
                        <CloseIcon />
                      </IconButton>
                    ), });
                  self.setState((state) => ({ operatorSwitch : !state.operatorSwitch }));
                }, variables);
              }
            }, 100);
          }
          this.setState({
            inClusterConfigForm : false,
            inClusterConfig : false,
            k8sfile : "",
            k8sfileElementVal : "",
            k8sfileError : false,
            contextName : "",
            contextNameForForm : "",
            clusterConfigured : false,
          });
          this.props.updateK8SConfig({ k8sConfig : {
            inClusterConfig : false,
            k8sfile : "",
            contextName : "",
            clusterConfigured : false,
          }, });
          this.props.enqueueSnackbar("Kubernetes config was successfully removed!", { variant : "success",
            autoHideDuration : 2000,
            action : (key) => (
              <IconButton key="close" aria-label="Close" color="inherit" onClick={() => self.props.closeSnackbar(key)}>
                <CloseIcon />
              </IconButton>
            ), });
        }
      },
      self.handleError("Kubernetes config could not be validated")
    );
  };

  configureTemplate = () => {
    const { classes } = this.props;
    const {
      inClusterConfig,
      contextName,
      clusterConfigured,
      configuredServer,
      operatorInstalled,
      operatorVersion,
      meshSyncInstalled,
      meshSyncVersion,
      NATSInstalled,
      NATSVersion,
      operatorSwitch,
    } = this.state;
    let showConfigured = "";
    const self = this;
    if (clusterConfigured) {
      let chp = (
        <Chip
          // label={inClusterConfig?'Using In Cluster Config': contextName + (configuredServer?' - ' + configuredServer:'')}
          label={inClusterConfig
            ? "Using In Cluster Config"
            : contextName}
          onDelete={self.handleReconfigure}
          onClick={self.handleKubernetesClick}
          icon={<img src="/static/img/kubernetes.svg" className={classes.icon} />}
          variant="outlined"
          data-cy="chipContextName"
        />
      );
      const lst = (
        <List>
          <ListItem>
            <ListItemText
              primary="Context Name"
              secondary={inClusterConfig
                ? "Using In Cluster Config"
                : contextName}
              data-cy="itemListContextName"
            />
          </ListItem>
          <ListItem>
            <ListItemText
              primary="Server Name"
              secondary={inClusterConfig
                ? "In Cluster Server"
                : configuredServer || ""}
              data-cy="itemListServerName"
            />
          </ListItem>
        </List>
      );
      if (configuredServer) {
        chp = <Tooltip title={`Server: ${configuredServer}`}>{chp}</Tooltip>;
      }
      showConfigured = (
        <div>
          {chp}
          {lst}
        </div>
      );
    }
    if (!clusterConfigured) {
      const lst = (
        <List>
          <ListItem>
            <ListItemText primary="Context Name" secondary="Not Configured" />
          </ListItem>
          <ListItem>
            <ListItemText primary="Server Name" secondary="Not Configured" />
          </ListItem>
        </List>
      );
      showConfigured = <div>{lst}</div>;
    }

    const operator = (
      <React.Fragment>
        <div>
          <Grid container spacing={1} >
            <Grid item xs={12} md={4} className={classes.operationButton}>
              <List>
                <ListItem>
                  <Tooltip
                    title={operatorInstalled
                      ? `Version: ${operatorVersion}`
                      : "Not Available"}
                    aria-label="meshSync"
                  >
                    <Chip
                      // label={inClusterConfig?'Using In Cluster Config': contextName + (configuredServer?' - ' + configuredServer:'')}
                      label={"Operator"}
                      // onDelete={self.handleReconfigure}
                      onClick={self.handleOperatorClick}
                      icon={<img src="/static/img/meshery-operator.svg" className={classes.icon} />}
                      variant="outlined"
                      data-cy="chipOperator"
                    />
                  </Tooltip>
                </ListItem>
              </List>
            </Grid>
            <Grid item xs={12} md={4}>
              <List>
                <ListItem>
                  <Tooltip
                    title={meshSyncInstalled
                      ? `Version: ${meshSyncVersion}`
                      : "Not Available"}
                    aria-label="meshSync"
                  >
                    <Chip
                      label={"MeshSync"}
                      onClick={self.handleMeshSyncClick}
                      icon={<img src="/static/img/meshsync.svg" className={classes.icon} />}
                      variant="outlined"
                      data-cy="chipMeshSync"
                    />
                  </Tooltip>
                </ListItem>
              </List>
            </Grid>
          </Grid>
          <Grid container spacing={1}>
            <Grid item xs={12} md={4}>
              <List>
                <ListItem>
                  <ListItemText primary="Operator State" secondary={operatorInstalled
                    ? "Active"
                    : "Disabled"} />
                </ListItem>
                <ListItem>
                  <ListItemText primary="Operator Version" secondary={operatorVersion} />
                </ListItem>
              </List>
            </Grid>
            <Grid item xs={12} md={4}>
              <List>
                <ListItem>
                  <ListItemText primary="MeshSync State" secondary={meshSyncInstalled
                    ? "Active"
                    : "Disabled"} />
                </ListItem>
                <ListItem>
                  <ListItemText primary="MeshSync Version" secondary={meshSyncVersion} />
                </ListItem>
              </List>
            </Grid>
            <Grid item xs={12} md={4}>
              <List>
                <ListItem>
                  <ListItemText primary="NATS State" secondary={NATSInstalled
                    ? "Active"
                    : "Disabled"} />
                </ListItem>
                <ListItem>
                  <ListItemText primary="NATS Version" secondary={NATSVersion} />
                </ListItem>
              </List>
            </Grid>
          </Grid>
        </div>
        <div className={classes.grey}>
          <FormGroup>
            <FormControlLabel
              control={
                <Switch
                  checked={operatorSwitch}
                  onClick={self.handleOperatorSwitch}
                  name="OperatorSwitch"
                  color="primary"
                />
              }
              label="Meshery Operator"
            />
          </FormGroup>
        </div>
      </React.Fragment>
    );

    if (this.props.tabs == 0) {
      return this.meshOut(showConfigured, operator);
    }
    return this.meshIn(showConfigured, operator);
  };

  meshOut = (showConfigured, operator) => {
    const { classes } = this.props;
    const {
      k8sfile, k8sfileElementVal, contextNameForForm, contextsFromFile, contextName
    } = this.state;

    return (
      <NoSsr>
        <PromptComponent ref={this.ref} />
        <div className={classes.root}>
          <Grid container spacing={5} className={classes.contentContainer}>
            <Grid item spacing={1} xs={12} md={6} className={classes.configBoxContainer}>
              <div className={classes.heading}>
                <h4>Cluster Configuration</h4>
              </div>
              <Paper className={classes.paper}>
                <div>{showConfigured}</div>
                <div className={classes.grey}>
                  <FormGroup>
                    <input
                      id="k8sfile"
                      type="file"
                      value={k8sfileElementVal}
                      onChange={this.handleChange("k8sfile")}
                      className={classes.fileInputStyle}
                    />
                    <TextField
                      id="k8sfileLabelText"
                      name="k8sfileLabelText"
                      className={classes.fileLabelText}
                      label="Upload kubeconfig"
                      variant="outlined"
                      fullWidth
                      value={k8sfile.replace("C:\\fakepath\\", "")}
                      onClick={() => document.querySelector("#k8sfile").click()}
                      margin="normal"
                      InputProps={{ readOnly : true,
                        endAdornment : (
                          <InputAdornment position="end">
                            <CloudUploadIcon />
                          </InputAdornment>
                        ), }}
                    />
                  </FormGroup>
                  <TextField
                    select
                    id="contextName"
                    name="contextName"
                    label="Context Name"
                    fullWidth
                    value={contextNameForForm || contextName}
                    margin="normal"
                    variant="outlined"
                    // disabled={inClusterConfigForm === true}
                    onChange={this.handleChange("contextNameForForm")}
                  >
                    {contextsFromFile &&
                      contextsFromFile.map((ct) => (
                        <MenuItem key={`ct_---_${ct.contextName}`} value={ct.contextName}>
                          {ct.contextName}
                          {ct.currentContext
                            ? " (default)"
                            : ""}
                        </MenuItem>
                      ))}
                  </TextField>
                </div>
              </Paper>
            </Grid>

            <Grid item spacing={1} xs={12} md={6} className={classes.configBoxContainer}>
              <div className={classes.heading}>
                <h4>Operator Configuration</h4>
              </div>
              <Paper className={classes.paper}>{operator}</Paper>
            </Grid>
          </Grid>
        </div>
      </NoSsr>
    );
  };

  meshIn = (showConfigured, operator) => {
    const { classes } = this.props;

    return (
      <NoSsr>
        <PromptComponent ref={this.ref} />
        <div className={classes.root}>
          <Grid container spacing={5}>
            <Grid item spacing={1} xs={12} md={6}>
              <div className={classes.heading}>
                <h4>Cluster Configuration</h4>
              </div>
              <Paper className={classes.paper}>
                <div>{showConfigured}</div>
                <div className={classes.grey}>
                  <div className={classes.buttonsCluster}>
                    <Button
                      type="submit"
                      variant="contained"
                      color="primary"
                      size="large"
                      onClick={() => window.location.reload(false)}
                      className={classes.button}
                      data-cy="btnDiscoverCluster"
                    >
                      Discover Cluster
                    </Button>
                  </div>
                </div>
              </Paper>
            </Grid>

            <Grid item xs={12} md={6} spacing={1}>
              <div className={classes.heading}>
                <h4>Operator Configuration</h4>
              </div>
              <Paper className={classes.paper}>{operator}</Paper>
            </Grid>
          </Grid>
        </div>
      </NoSsr>
    );
  };

  render() {
    return this.configureTemplate();
  }
}

MeshConfigComponent.propTypes = { classes : PropTypes.object.isRequired, };

const mapDispatchToProps = (dispatch) => ({ updateK8SConfig : bindActionCreators(updateK8SConfig, dispatch),
  updateProgress : bindActionCreators(updateProgress, dispatch), });
const mapStateToProps = (state) => {
  const k8sconfig = state.get("k8sConfig").toJS();
  return k8sconfig;
};

export default withStyles(styles)(
  connect(mapStateToProps, mapDispatchToProps)(withRouter(withSnackbar(MeshConfigComponent)))
);<|MERGE_RESOLUTION|>--- conflicted
+++ resolved
@@ -93,7 +93,6 @@
     textAlign : "center",
     [theme.breakpoints.down(945)] : { display : "none", },
   },
-<<<<<<< HEAD
   operationButton:{
     [theme.breakpoints.down(1180)]: {
       marginRight:"25px",
@@ -111,7 +110,6 @@
       flexBasis: '100%',
     },
   },
-=======
   changeConfigHeadingOne : { display : "none",
     [theme.breakpoints.down(945)] : { display : "inline-block",
       width : "100%",
@@ -124,7 +122,6 @@
   grey : { background : "WhiteSmoke",
     padding : theme.spacing(2),
     borderRadius : "inherit", },
->>>>>>> c8414723
 });
 
 class MeshConfigComponent extends React.Component {
