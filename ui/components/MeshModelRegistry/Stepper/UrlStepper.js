--- conflicted
+++ resolved
@@ -33,17 +33,13 @@
 import { OPERATION_CENTER_EVENTS } from 'machines/operationsCenter';
 import { DeploymentSummaryFormatter } from '../../DesignLifeCycle/DeploymentSummary';
 import AppRegistrationIcon from '@mui/icons-material/AppRegistration';
-<<<<<<< HEAD
-import { modelCategories, modelShapes, modelSubCategories } from './data';
 import { DeploymentSelectorIcon } from '@/assets/icons/DeploymentSelectorIcon';
-=======
 import {
   CategoryDefinitionV1Beta1Schema,
   ModelDefinitionV1Beta1Schema,
   SubCategoryDefinitionV1Beta1Schema,
 } from '@layer5/schemas';
 
->>>>>>> 7c2ee6cb
 const UrlStepper = React.memo(({ handleGenerateModal, handleClose }) => {
   const [modelSource, setModelSource] = React.useState('');
   const [modelName, setModelName] = React.useState('');
@@ -140,7 +136,6 @@
     }
   };
 
-<<<<<<< HEAD
   const FinishDeploymentStep = ({ performDeployment, deploymentType }) => {
     const { operationsCenterActorRef } = useContext(NotificationCenterContext);
     const [isDeploying, setIsDeploying] = useState(false);
@@ -191,6 +186,28 @@
 
     return <DeploymentSummaryFormatter event={deployEvent} />;
   };
+
+  // const handleFinish = () => {
+  //   handleClose();
+  //   handleGenerateModal({
+  //     register: registerModel,
+  //     url: modelUrl,
+  //     model: {
+  //       model: modelName,
+  //       modelDisplayName: modelDisplayName,
+  //       registrant: modelSource,
+  //       category: modelCategory,
+  //       subCategory: modelSubcategory,
+  //       shape: modelShape,
+  //       primaryColor: primaryColor,
+  //       secondaryColor: secondaryColor,
+  //       svgColor: logoLightThemePath,
+  //       svgWhite: logoDarkThemePath,
+  //       isAnnotation: isAnnotation,
+  //       publishToRegistry: true,
+  //     },
+  //   });
+  // };
 
   const handleFinish = async () => {
     try {
@@ -249,28 +266,6 @@
         <img src={svgDataUrl} alt="Logo" height="40" style={{ maxWidth: '100%' }} />
       </Box>
     );
-=======
-  const handleFinish = () => {
-    handleClose();
-    handleGenerateModal({
-      register: registerModel,
-      url: modelUrl,
-      model: {
-        model: modelName,
-        modelDisplayName: modelDisplayName,
-        registrant: modelSource,
-        category: modelCategory,
-        subCategory: modelSubcategory,
-        shape: modelShape,
-        primaryColor: primaryColor,
-        secondaryColor: secondaryColor,
-        svgColor: logoLightThemePath,
-        svgWhite: logoDarkThemePath,
-        isAnnotation: isAnnotation,
-        publishToRegistry: true,
-      },
-    });
->>>>>>> 7c2ee6cb
   };
 
   const urlStepper = useStepper({
