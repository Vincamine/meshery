import React from "react";
<<<<<<< HEAD
import { IconButton, InputAdornment, makeStyles, TextField } from "@material-ui/core";
import HelpOutlineIcon from "../HelpOutlineIcon";
import { EnlargedTextTooltip, EnlargedTextErrorTooltip } from "../EnlargedTextTooltip";
import { ErrorOutline } from "@material-ui/icons";
=======
import { IconButton, InputAdornment, TextField } from "@material-ui/core";
import HelpOutlineIcon from "../../../../assets/icons/HelpOutlineIcon";
import { EnlargedTextTooltip,EnlargedTextErrorTooltip } from "../EnlargedTextTooltip";
import ErrorOutlineIcon from "../../../../assets/icons/ErrorOutlineIcon";
>>>>>>> 7ef0583f

const BaseInput = (props) => {
  const additional = props.schema?.__additional_property; // check if the field is additional
  const name = (additional ? "Value" : props.label) // || props.id?.split('_')[-1].trim()
  const focused = props.options?.focused // true for datetime-local
  const prettifiedName = name || 'Enter a value'
  const style = {
    display : "flex",
    alignItems : "center",
  }

  const useStyles = makeStyles(() => ({
    root : {
      "& .MuiFormLabel-root" : {
        textTransform : "capitalize"
      },


    }
  }));
  const classes = useStyles();
  return (
    <>
      <div key={props.id} style={style}>
        <TextField
          variant={additional ? "standard" : "outlined"}
          size="small"
          className={classes.root}
          focused={focused}
          type={props.options?.inputType}
          key={props.id}
          style={{ width : "100%" }}
          value={additional && props?.value === "New Value" ? "" : props?.value} // remove the default value i.e. New Value for additionalFields
          id={props.id}
          margin="dense"
          error={props.rawErrors?.length > 0}
          onChange={e => props?.onChange(e.target.value === "" ? props.options.emptyValue : e.target.value)}
          label={`${prettifiedName}`}
          InputProps={{
            style : { padding : "0px 0px 0px 0px", },
            endAdornment : (<InputAdornment position="start">
              {props.rawErrors?.length > 0 && (
                <EnlargedTextErrorTooltip title={
                  <div>
                    {props.rawErrors?.map((error, index) => (
                      <div key={index}>{error}</div>
                    ))}
                  </div>

                }>
                  <IconButton component="span" size="small">
                    <ErrorOutlineIcon width="14px" height="14px" fill="#B32700" style={{ verticalAlign : "middle" }}/>
                  </IconButton>
                </EnlargedTextErrorTooltip>
              )}
              {props.schema?.description && (
                <EnlargedTextTooltip title={props.schema?.description}>
                  <IconButton component="span" size="small">
                    <HelpOutlineIcon width="14px" height="14px" fill="black" style={{ verticalAlign : "middle" }}/>
                  </IconButton>
                </EnlargedTextTooltip>
              )}
            </InputAdornment>),
          }} />
      </div>
    </>
  )
}

export default BaseInput;<|MERGE_RESOLUTION|>--- conflicted
+++ resolved
@@ -1,15 +1,8 @@
 import React from "react";
-<<<<<<< HEAD
 import { IconButton, InputAdornment, makeStyles, TextField } from "@material-ui/core";
-import HelpOutlineIcon from "../HelpOutlineIcon";
 import { EnlargedTextTooltip, EnlargedTextErrorTooltip } from "../EnlargedTextTooltip";
-import { ErrorOutline } from "@material-ui/icons";
-=======
-import { IconButton, InputAdornment, TextField } from "@material-ui/core";
 import HelpOutlineIcon from "../../../../assets/icons/HelpOutlineIcon";
-import { EnlargedTextTooltip,EnlargedTextErrorTooltip } from "../EnlargedTextTooltip";
 import ErrorOutlineIcon from "../../../../assets/icons/ErrorOutlineIcon";
->>>>>>> 7ef0583f
 
 const BaseInput = (props) => {
   const additional = props.schema?.__additional_property; // check if the field is additional
@@ -61,14 +54,14 @@
 
                 }>
                   <IconButton component="span" size="small">
-                    <ErrorOutlineIcon width="14px" height="14px" fill="#B32700" style={{ verticalAlign : "middle" }}/>
+                    <ErrorOutlineIcon width="14px" height="14px" fill="#B32700" style={{ verticalAlign : "middle" }} />
                   </IconButton>
                 </EnlargedTextErrorTooltip>
               )}
               {props.schema?.description && (
                 <EnlargedTextTooltip title={props.schema?.description}>
                   <IconButton component="span" size="small">
-                    <HelpOutlineIcon width="14px" height="14px" fill="black" style={{ verticalAlign : "middle" }}/>
+                    <HelpOutlineIcon width="14px" height="14px" fill="black" style={{ verticalAlign : "middle" }} />
                   </IconButton>
                 </EnlargedTextTooltip>
               )}
