--- conflicted
+++ resolved
@@ -112,11 +112,7 @@
         {schemaSet.workload?.title}
       </Typography>) : (
         <AppBar style={{ boxShadow : `0px 2px 4px -1px ${pSBCr(appBarColor, -30)}`, position : "sticky" }}>
-<<<<<<< HEAD
-          <Toolbar variant="dense" style={{ padding : "0 0px", background : `linear-gradient(115deg, ${pSBCr( appBarColor, -20)} 0%, ${appBarColor} 100%)`, height : "0.7rem !important" }}>
-=======
           <Toolbar variant="dense" style={{ padding : "0 0px", paddingRight : "5px", background : `linear-gradient(115deg, ${pSBCr( appBarColor, -20)} 0%, ${appBarColor} 100%)`, height : "0.7rem !important" }}>
->>>>>>> 6964a90d
             <p style={{ margin : "auto auto auto 10px", fontSize : "16px" }}>{schemaSet.workload.title || CamelCaseToSentanceCase(schemaSet.workload["object-type"])}</p>
             {schemaSet?.workload?.description && (
               <label htmlFor="help-button" >
