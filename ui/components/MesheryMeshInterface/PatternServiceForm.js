// @ts-check
import React from "react";
import { Tab, Tabs, AppBar, Typography, IconButton } from "@material-ui/core";
import { Close, Delete } from "@material-ui/icons";
import PatternService from "./PatternService";
import useStateCB from "../../utils/hooks/useStateCB";
import PascalCaseToKebab from "../../utils/PascalCaseToKebab";

function TabPanel(props) {
  const {
    children, value, index, ...other
  } = props;

  return (
    <div
      role="tabpanel"
      hidden={value !== index}
      id={`simple-tabpanel-${index}`}
      aria-labelledby={`simple-tab-${index}`}
      {...other}
    >
      {value === index && (
        <Typography>{children}</Typography>
      )}
    </div>
  );
}

function a11yProps(index) {
  return { id : `simple-tab-${index}`,
    "aria-controls" : `simple-tabpanel-${index}`, };
}

function getPatternAttributeName(jsonSchema) {
  return jsonSchema?._internal?.patternAttributeName || "NA";
}

function recursiveCleanObject(obj) {
  for (const k in obj) {
    if (!obj[k] || typeof obj[k] !== "object") continue;

    recursiveCleanObject(obj[k]);

    if (Object.keys(obj[k]).length === 0) delete obj[k];
  }
}

function recursiveCleanObjectExceptEmptyArray(obj) {

  for (const k in obj) {
    if (!obj[k] || typeof obj[k] !== "object" || Array.isArray(obj[k])) continue;

    recursiveCleanObjectExceptEmptyArray(obj[k]);

    if (Object.keys(obj[k]).length === 0) delete obj[k];
  }
}

/**
 * createPatternFromConfig will take in the form data
 * and will create a valid pattern from it
 *
 * It will/may also perform some sanitization on the
 * given inputs
 * @param {*} config
 */
<<<<<<< HEAD
function createPatternFromConfig(config, namespace, partialClean = false) {
  const pattern = {
    name: `pattern-${Math.random().toString(36).substr(2, 5)}`,
    services: {},
  };
=======
function createPatternFromConfig(config, namespace) {
  const pattern = { name : `pattern-${Math.random().toString(36).substr(2, 5)}`,
    services : {}, };
>>>>>>> d47f094e

  partialClean ? recursiveCleanObjectExceptEmptyArray(config) : recursiveCleanObject(config);

  Object.keys(config).forEach((key) => {
    // Add it only if the settings are non empty or "true"
    if (config[key].settings) {
      const name = PascalCaseToKebab(key);
      pattern.services[name] = config[key];

      pattern.services[name].type = key;
      pattern.services[name].namespace = namespace;
    }
  });

  Object.keys(pattern.services).forEach((key) => {
    // Delete the settings attribute/field if it is set to "true"
    if (pattern.services[key].settings === true) delete pattern.services[key].settings;
  });

  return pattern;
}

/**
 * PatternServiceForm renders a form from the workloads schema and
 * traits schema
 * @param {{
 *  schemaSet: { workload: any, traits: any[], type: string };
 *  onSubmit: Function;
 *  onDelete: Function;
 *  namespace: string;
<<<<<<< HEAD
 *  onChange?: Function
 *  formData?: Record<String, unknown>
 * }} props
 * @returns
 */
function PatternServiceForm({ formData, schemaSet, onChange, onSubmit, onDelete, namespace }) {
=======
 *  renderAsTooltip: boolean;
 * }} props
 * @returns
 */
function PatternServiceForm({ schemaSet, onSubmit, onDelete, namespace, renderAsTooltip }) {
>>>>>>> d47f094e
  const [tab, setTab] = React.useState(0);
  const [settings, setSettings, getSettingsRefValue] = useStateCB(formData && !!formData.settings ? formData.settings : {});
  const [traits, setTraits, getTraitsRefValue] = useStateCB(formData && !!formData.traits ? formData.traits : {});

  console.log({ settings, traits })

  const handleTabChange = (_, newValue) => {
    setTab(newValue);
  };

  const renderTraits = () => !!schemaSet.traits?.length;

  const submitHandler = (val) => {
    onSubmit?.(createPatternFromConfig({ [getPatternAttributeName(schemaSet.workload)] : val }, namespace))
  };

  const deleteHandler = (val) => {
    onDelete?.(createPatternFromConfig({ [getPatternAttributeName(schemaSet.workload)] : val }, namespace), true)
  };

  if (schemaSet.type === "addon") {
    return (
      <PatternService
        formData={settings}
        type="workload"
        jsonSchema={schemaSet.workload}
        onChange={setSettings}
        onSubmit={() => submitHandler({ settings : getSettingsRefValue() })}
        onDelete={() => deleteHandler({ settings : getSettingsRefValue() })}
        renderAsTooltip={renderAsTooltip}
      />
    );
  }

  return (
    <div>
      {!renderAsTooltip ? (<Typography variant="h6" gutterBottom>
        {schemaSet.workload.title}
      </Typography>) : (
        <div style={{ background : "#00b39f", margin : "-10px -10px 0 -10px", padding : "5px", display : "flex" }}>
          <p style={{ margin : "auto auto auto 10px", fontSize : "18px" }}>{schemaSet.workload.title}</p>
          <IconButton onClick={() => deleteHandler({ settings : getSettingsRefValue(), traits : getTraitsRefValue() })}>
            <Delete />
          </IconButton>
          <IconButton onClick={() => submitHandler({ settings : getSettingsRefValue(), traits : getTraitsRefValue() })}>
            <Close />
          </IconButton>
        </div>
      )}
      {!renderAsTooltip && (<AppBar position="static">
        <Tabs value={tab} onChange={handleTabChange} aria-label="Pattern Service">
          <Tab label="Settings" {...a11yProps(0)} />
          {renderTraits()
            ? <Tab label="Traits" {...a11yProps(1)} />
            : null}
        </Tabs>
      </AppBar>)}
      {renderAsTooltip && renderTraits() && (
        <AppBar style={{ background : 'inherit', boxShadow : 'none', color : 'black' }} position="static">
          <Tabs TabIndicatorProps={{ style : { background : '#00b39f' } }} style={{ margin : 0 }} value={tab} onChange={handleTabChange} aria-label="Pattern Service">
            <Tab label="Settings" style={{ minWidth : "50%", margin : 0 }} {...a11yProps(0)} />
            <Tab label="Traits" style={{ minWidth : "50%", margin : 0 }} {...a11yProps(1)} />
          </Tabs>
        </AppBar>)}
      <TabPanel value={tab} index={0}>
        <PatternService
          type="workload"
          formData={settings}
          jsonSchema={schemaSet.workload}
<<<<<<< HEAD
          onChange={(val) => {
            onChange(
              createPatternFromConfig(
                { [getPatternAttributeName(schemaSet.workload)]: { settings: val, traits } }, namespace, true), "");
            setSettings(val);
          }}
          onSubmit={() => submitHandler({ settings: getSettingsRefValue(), traits })}
          onDelete={() => deleteHandler({ settings: getSettingsRefValue(), traits })}
=======
          onChange={setSettings}
          onSubmit={() => submitHandler({ settings : getSettingsRefValue(), traits : getTraitsRefValue() })}
          onDelete={() => deleteHandler({ settings : getSettingsRefValue(), traits : getTraitsRefValue() })}
          renderAsTooltip={renderAsTooltip}
>>>>>>> d47f094e
        />
      </TabPanel>
      {renderTraits() ? (
        <TabPanel value={tab} index={1}>
          {schemaSet.traits?.map((trait) => (
            <PatternService
              formData={traits[getPatternAttributeName(trait)]}
              type="trait"
              jsonSchema={trait}
<<<<<<< HEAD
              onChange={(val) => setTraits({ ...traits, [getPatternAttributeName(trait)]: val })}
=======
              onChange={(val) => setTraits((t) => ({ ...t, [getPatternAttributeName(trait)] : val }))}
              renderAsTooltip={renderAsTooltip}
>>>>>>> d47f094e
            />
          ))}
        </TabPanel>
      ) : null}
    </div>
  );
}

export default PatternServiceForm;<|MERGE_RESOLUTION|>--- conflicted
+++ resolved
@@ -27,8 +27,10 @@
 }
 
 function a11yProps(index) {
-  return { id : `simple-tab-${index}`,
-    "aria-controls" : `simple-tabpanel-${index}`, };
+  return {
+    id : `simple-tab-${index}`,
+    "aria-controls" : `simple-tabpanel-${index}`,
+  };
 }
 
 function getPatternAttributeName(jsonSchema) {
@@ -64,17 +66,11 @@
  * given inputs
  * @param {*} config
  */
-<<<<<<< HEAD
 function createPatternFromConfig(config, namespace, partialClean = false) {
   const pattern = {
-    name: `pattern-${Math.random().toString(36).substr(2, 5)}`,
-    services: {},
-  };
-=======
-function createPatternFromConfig(config, namespace) {
-  const pattern = { name : `pattern-${Math.random().toString(36).substr(2, 5)}`,
-    services : {}, };
->>>>>>> d47f094e
+    name : `pattern-${Math.random().toString(36).substr(2, 5)}`,
+    services : {},
+  };
 
   partialClean ? recursiveCleanObjectExceptEmptyArray(config) : recursiveCleanObject(config);
 
@@ -105,20 +101,13 @@
  *  onSubmit: Function;
  *  onDelete: Function;
  *  namespace: string;
-<<<<<<< HEAD
  *  onChange?: Function
  *  formData?: Record<String, unknown>
- * }} props
- * @returns
- */
-function PatternServiceForm({ formData, schemaSet, onChange, onSubmit, onDelete, namespace }) {
-=======
  *  renderAsTooltip: boolean;
  * }} props
  * @returns
  */
-function PatternServiceForm({ schemaSet, onSubmit, onDelete, namespace, renderAsTooltip }) {
->>>>>>> d47f094e
+function PatternServiceForm({ formData, schemaSet,onChange, onSubmit, onDelete, namespace, renderAsTooltip }) {
   const [tab, setTab] = React.useState(0);
   const [settings, setSettings, getSettingsRefValue] = useStateCB(formData && !!formData.settings ? formData.settings : {});
   const [traits, setTraits, getTraitsRefValue] = useStateCB(formData && !!formData.traits ? formData.traits : {});
@@ -188,21 +177,15 @@
           type="workload"
           formData={settings}
           jsonSchema={schemaSet.workload}
-<<<<<<< HEAD
           onChange={(val) => {
             onChange(
               createPatternFromConfig(
-                { [getPatternAttributeName(schemaSet.workload)]: { settings: val, traits } }, namespace, true), "");
+                { [getPatternAttributeName(schemaSet.workload)] : { settings : val, traits } }, namespace, true), "");
             setSettings(val);
           }}
-          onSubmit={() => submitHandler({ settings: getSettingsRefValue(), traits })}
-          onDelete={() => deleteHandler({ settings: getSettingsRefValue(), traits })}
-=======
-          onChange={setSettings}
-          onSubmit={() => submitHandler({ settings : getSettingsRefValue(), traits : getTraitsRefValue() })}
-          onDelete={() => deleteHandler({ settings : getSettingsRefValue(), traits : getTraitsRefValue() })}
+          onSubmit={() => submitHandler({ settings : getSettingsRefValue(), traits })}
+          onDelete={() => deleteHandler({ settings : getSettingsRefValue(), traits })}
           renderAsTooltip={renderAsTooltip}
->>>>>>> d47f094e
         />
       </TabPanel>
       {renderTraits() ? (
@@ -212,12 +195,8 @@
               formData={traits[getPatternAttributeName(trait)]}
               type="trait"
               jsonSchema={trait}
-<<<<<<< HEAD
-              onChange={(val) => setTraits({ ...traits, [getPatternAttributeName(trait)]: val })}
-=======
-              onChange={(val) => setTraits((t) => ({ ...t, [getPatternAttributeName(trait)] : val }))}
+              onChange={(val) => setTraits({ ...traits, [getPatternAttributeName(trait)] : val })}
               renderAsTooltip={renderAsTooltip}
->>>>>>> d47f094e
             />
           ))}
         </TabPanel>
