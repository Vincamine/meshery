--- conflicted
+++ resolved
@@ -261,19 +261,11 @@
         show: true,
       },
       {
-<<<<<<< HEAD
         id: 'Citrix Service Mesh',
         // icon: <FontAwesomeIcon icon={faTachometerAlt} transform="shrink-2" fixedWidth />, 
         href: "/management/citrix", 
         title: 'Citrix Service Mesh',
         link: false, 
-=======
-        id: 'Citrix',
-        // icon: <FontAwesomeIcon icon={faTachometerAlt} transform="shrink-2" fixedWidth />,
-        href: '/management/citrix',
-        title: 'Citrix',
-        link: false,
->>>>>>> 6bd8e14d
         show: true,
       },
     ],
@@ -386,7 +378,6 @@
     const { classes } = this.props;
     let image = '/static/img/meshery-logo.png';
     let logoIcon = (<img src={image} className={classes.icon} />);
-<<<<<<< HEAD
     switch (aName){
     case 'istio':
       image = "/static/img/istio-white.svg";
@@ -412,34 +403,6 @@
       image = "/static/img/citrix-light-gray.svg";
       logoIcon = (<img src={image} className={classes.icon} />);
       break;
-=======
-    switch (aName) {
-      case 'istio':
-        image = '/static/img/istio-white.svg';
-        logoIcon = (<img src={image} className={classes.istioIcon} />);
-        break;
-      case 'linkerd':
-        image = '/static/img/linkerd-white.svg';
-        logoIcon = (<img src={image} className={classes.icon} />);
-        break;
-      case 'consul':
-        image = '/static/img/consul-white.svg';
-        logoIcon = (<img src={image} className={classes.icon} />);
-        break;
-      case 'network service mesh':
-        image = '/static/img/nsm-white.svg';
-        logoIcon = (<img src={image} className={classes.icon} />);
-        break;
-      case 'octarine':
-        image = '/static/img/octarine-white.svg';
-        logoIcon = (<img src={image} className={classes.icon} />);
-        break;
-      case 'citrix':
-        image = '/static/img/citrix-light-gray.svg';
-        logoIcon = (<img src={image} className={classes.icon} />);
-        break;
->>>>>>> 6bd8e14d
-        // default:
     }
     return logoIcon;
   }
