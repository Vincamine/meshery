import InfoIcon from '@/assets/icons/InfoIcon';
import {
  useAssignEnvironmentToWorkspaceMutation,
  useGetEnvironmentsOfWorkspaceQuery,
  useGetWorkspacesQuery,
  useUnassignEnvironmentFromWorkspaceMutation,
} from '@/rtk-query/workspace';
import CAN from '@/utils/can';
import { useNotificationHandlers } from '@/utils/hooks/useNotification';
import { keys } from '@/utils/permission_constants';
import { getColumnValue } from '@/utils/utils';
import {
  AuthorCell,
  Box,
  CustomTooltip,
  Grid,
  IconButton,
  ResponsiveDataTable,
  TableCell,
  Typography,
  updateVisibleColumns,
  useTheme,
  useWindowDimensions,
  WorkspaceEnvironmentSelection,
  WorkspaceIcon,
  Slide,
  ErrorBoundary,
} from '@layer5/sistent';
import { useEffect, useState } from 'react';
import { iconSmall } from 'css/icons.styles';
import WorkSpaceContentDataTable from './WorkSpaceContentDataTable';
import WorkspaceActionList from './WorkspaceActionList';
import { useCurrentOrganization } from '@/utils/hooks/useCurrentOrganization';

const WorkspaceDataTable = ({
  handleWorkspaceModalOpen,
  handleTeamsModalOpen,
  handleActivityModalOpen,
  handleDeleteWorkspaceConfirm,
  columnVisibility,
  selectedWorkspace,
  handleRowClick,
  setColumnVisibility,
  search,
  viewType,
}) => {
  let colViews = [
    ['id', 'na'],
    ['name', 'xs'],
    ['owner_email', 'na'],
    ['description', 'm'],
    ['owner', 'xs'],
    ['actions', 'xs'],
    ['environments', 'm'],
    ['updated_at', 'l'],
    ['created_at', 'na'],
  ];

  const [page, setPage] = useState(0);
  const [pageSize, setPageSize] = useState(10);
  const [sortOrder, setSortOrder] = useState('updated_at desc');
<<<<<<< HEAD
  const org_id = useLegacySelector((state) => {
    return typeof state?.get === 'function'
      ? state.get('organization')?.id
      : state?.organization?.id || '';
  });
=======
  const org_id = useCurrentOrganization()?.id;
>>>>>>> d25dde1e

  const theme = useTheme();

  const { data: workspaces } = useGetWorkspacesQuery({
    page: page,
    pagesize: pageSize,
    search: search,
    order: sortOrder,
    orgId: org_id,
  });

  const workspacesData = workspaces?.workspaces ? workspaces.workspaces : [];

  const columns = [
    {
      name: 'id',
      label: 'ID',
      filter: false,
    },
    {
      name: 'owner_email',
      label: 'Owner Email',
      filter: false,
    },
    {
      name: 'owner_id',
      label: 'Owner Id',
      filter: false,
      options: {
        display: 'excluded',
      },
    },
    {
      name: 'org_name',
      label: 'Org Name',
      filter: false,
      options: {
        display: 'excluded',
      },
    },
    {
      name: 'name',
      label: 'Name',
      options: {
        filter: false,
        sort: true,
        customBodyRender: (value) => {
          return (
            <Box display="flex" gap={'0.5rem'}>
              <WorkspaceIcon {...iconSmall} fill={theme.palette.icon.default} />
              {value}
            </Box>
          );
        },
      },
    },
    {
      name: 'description',
      label: 'Description',
    },
    {
      name: 'owner_avatar',
      label: 'Owner Avatar',
      options: {
        display: 'excluded',
      },
    },
    {
      name: 'owner',
      label: 'Owner',
      options: {
        filter: false,
        sort: true,
        searchable: true,
        customBodyRender: (value, tableMeta) => {
          if (!value) {
            return <span>{getColumnValue(tableMeta.rowData, 'org_name', columns)}</span>;
          }
          return (
            <AuthorCell
              userId={getColumnValue(tableMeta.rowData, 'owner_id', columns)}
              firstName={value}
              avatarUrl={getColumnValue(tableMeta.rowData, 'owner_avatar', columns)}
            />
          );
        },
      },
    },
    {
      name: 'environments',
      label: 'Environments',
      options: {
        sort: false,
        sortThirdClickReset: true,
        customHeadRender: function CustomHead({ ...column }) {
          return (
            <>
              <TableCell>
                <Grid style={{ display: 'flex' }}>
                  <Grid style={{ display: 'flex', alignItems: 'center' }}>
                    <Typography>
                      <b>{column.label}</b>
                    </Typography>
                    <CustomTooltip
                      title={`Meshery Environments allow you to logically group related Connections and their associated Credentials. [Learn more](https://docs.meshery.io/concepts/logical/environments)`}
                    >
                      <Typography style={{ display: 'flex', marginLeft: '5px' }} variant="span">
                        <IconButton disableRipple={true} disableFocusRipple={true}>
                          <InfoIcon
                            style={{
                              cursor: 'pointer',
                              height: 20,
                              width: 20,
                            }}
                            onClick={(e) => {
                              e.stopPropagation();
                            }}
                          />
                        </IconButton>
                      </Typography>
                    </CustomTooltip>
                  </Grid>
                </Grid>
              </TableCell>
            </>
          );
        },
        customBodyRender: (value, tableMeta) => {
          const workspaceId = getColumnValue(tableMeta.rowData, 'id', columns);
          return (
            <WorkspaceEnvironmentSelection
              workspaceId={workspaceId}
              useAssignEnvironmentToWorkspaceMutation={useAssignEnvironmentToWorkspaceMutation}
              useGetEnvironmentsOfWorkspaceQuery={useGetEnvironmentsOfWorkspaceQuery}
              useUnassignEnvironmentFromWorkspaceMutation={
                useUnassignEnvironmentFromWorkspaceMutation
              }
              useNotificationHandlers={useNotificationHandlers}
              isAssignedEnvironmentAllowed={CAN(
                keys.ASSIGN_ENVIRONMENT_TO_WORKSPACE.action,
                keys.ASSIGN_ENVIRONMENT_TO_WORKSPACE.subject,
              )}
            />
          );
        },
      },
    },
    {
      name: 'created_at',
      label: 'Created At',
      options: {
        filter: false,
        sort: true,
        searchable: true,
      },
    },
    {
      name: 'updated_at',
      label: 'Updated At',
      options: {
        filter: false,
        sort: true,
        searchable: true,
      },
    },
    {
      name: 'actions',
      label: 'Actions',
      options: {
        sort: false,
        customBodyRender: (value, tableMeta) => {
          const workspaceId = getColumnValue(tableMeta.rowData, 'id', columns);
          const workspaceName = getColumnValue(tableMeta.rowData, 'name', columns);

          return (
            <WorkspaceActionList
              handleActivityModalOpen={handleActivityModalOpen}
              handleTeamsModalOpen={handleTeamsModalOpen}
              handleWorkspaceModalOpen={handleWorkspaceModalOpen}
              handleDeleteWorkspaceConfirm={handleDeleteWorkspaceConfirm}
              workspaceId={workspaceId}
              workspaceName={workspaceName}
              selectedWorkspace={workspacesData[tableMeta.rowIndex]}
            />
          );
        },
      },
    },
  ];

  // Window dimensions for responsive column visibility
  const { width } = useWindowDimensions();

  useEffect(() => {
    let showCols = updateVisibleColumns(colViews, width);
    const initialVisibility = {};
    columns.forEach((col) => {
      initialVisibility[col.name] = showCols[col.name];
    });
    setColumnVisibility(initialVisibility);
  }, [width]);

  const options = {
    filter: false,
    viewColumns: false,
    filterType: 'dropdown',
    selectableRows: 'none',
    responsive: 'standard',
    onRowClick: handleRowClick,
    count: workspaces?.total_count,
    rowsPerPage: pageSize,
    page,
    print: false,
    download: false,
    elevation: 0,
    serverSide: true,
    search: false,
    textLabels: {
      selectedRows: {
        text: 'user(s) selected',
      },
    },
    sortOrder: {
      name: sortOrder.split(' ')[0],
      direction: sortOrder.split(' ')[1],
    },
    onTableChange: (action, tableState) => {
      const sortInfo = tableState.announceText ? tableState.announceText.split(' : ') : [];
      let order = '';
      if (tableState.activeColumn) {
        order = `${columns[tableState.activeColumn].name} desc`;
      }

      switch (action) {
        case 'changePage':
          if (tableState.selectedRows.data.length) {
            tableState.selectedRows = {
              data: [],
              lookup: {},
            };
          }

          setPage(tableState.page);
          break;
        case 'changeRowsPerPage':
          setPageSize(tableState.rowsPerPage);
          break;

        case 'sort':
          if (sortInfo.length == 2) {
            if (sortInfo[1] === 'ascending') {
              order = `${columns[tableState.activeColumn].name} asc`;
            } else {
              order = `${columns[tableState.activeColumn].name} desc`;
            }
          }
          if (order !== sortOrder) {
            setSortOrder(order);
          }
          break;
        default:
          break;
      }
    },
    setTableProps: () => ({
      style: {
        cursor: 'pointer',
      },
    }),
  };

  const [tableCols, updateCols] = useState(columns);

  return (
    <ErrorBoundary>
      <div key={`list-view-${viewType}`}>
        <Slide direction="left" in={selectedWorkspace.id ? true : false}>
          <div
            style={{
              marginTop: '1rem',
            }}
          >
            {selectedWorkspace?.id && (
              <WorkSpaceContentDataTable
                workspaceId={selectedWorkspace?.id}
                workspaceName={selectedWorkspace?.name}
              />
            )}
          </div>
        </Slide>
        <Slide direction="right" in={!selectedWorkspace.id ? true : false}>
          <div
            style={{
              marginTop: '1rem',
            }}
          >
            {!selectedWorkspace?.id && (
              <ResponsiveDataTable
                columns={columns}
                data={workspacesData}
                options={options}
                columnVisibility={columnVisibility}
                tableCols={tableCols}
                updateCols={updateCols}
              />
            )}
          </div>
        </Slide>
      </div>
    </ErrorBoundary>
  );
};

export default WorkspaceDataTable;<|MERGE_RESOLUTION|>--- conflicted
+++ resolved
@@ -59,15 +59,7 @@
   const [page, setPage] = useState(0);
   const [pageSize, setPageSize] = useState(10);
   const [sortOrder, setSortOrder] = useState('updated_at desc');
-<<<<<<< HEAD
-  const org_id = useLegacySelector((state) => {
-    return typeof state?.get === 'function'
-      ? state.get('organization')?.id
-      : state?.organization?.id || '';
-  });
-=======
   const org_id = useCurrentOrganization()?.id;
->>>>>>> d25dde1e
 
   const theme = useTheme();
 
