--- conflicted
+++ resolved
@@ -844,22 +844,6 @@
                 />
               </ModalFooter>
             </SisitentModal>
-<<<<<<< HEAD
-          </UsesSistent>
-          <GenericModal
-            open={deleteWorkspacesModal}
-            handleClose={handleDeleteWorkspacesModalClose}
-            title={'Delete Workspace'}
-            body={`Do you want to delete ${selectedWorkspaces.length} workspace(s) ?`}
-            action={handleBulkDeleteWorkspace}
-          />
-          <_PromptComponent ref={ref} />
-        </>
-      ) : (
-        <DefaultError />
-      )}
-    </NoSsr>
-=======
             <GenericModal
               open={deleteWorkspacesModal}
               handleClose={handleDeleteWorkspacesModalClose}
@@ -867,14 +851,13 @@
               body={`Do you want to delete ${selectedWorkspaces.length} workspace(s) ?`}
               action={handleBulkDeleteWorkspace}
             />
-            <PromptComponent ref={ref} />
+            <_PromptComponent ref={ref} />
           </>
         ) : (
           <DefaultError />
         )}
       </NoSsr>
     </UsesSistent>
->>>>>>> af5803a8
   );
 };
 
