--- conflicted
+++ resolved
@@ -140,14 +140,8 @@
                   {TABS.map((key, index) => {
                     const title = isCRDS ? key : resource.tableConfig()[key].name;
                     return (
-<<<<<<< HEAD
-                      <CustomTooltip key={index} title={title} placement="top">
+                      <CustomTooltip key={`${key}-${index}`} title={title} placement="top">
                         <SecondaryTab
-                          key={index}
-=======
-                      <CustomTooltip key={`${key}-${index}`} title={title} placement="top">
-                        <Tab
->>>>>>> c30d41ee
                           value={index}
                           label={
                             <div className={classes.iconText}>
