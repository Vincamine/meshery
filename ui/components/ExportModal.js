--- conflicted
+++ resolved
@@ -107,12 +107,7 @@
   } = props;
   const renderTooltipContent = () => {
     return getHyperLinkDiv(
-<<<<<<< HEAD
-      'MeshMap Designer offers multiple export options, allowing you to choose the format that suits your needs. https://docs.layer5.io/meshmap/designer/export-designs/',
-      'Learn more',
-=======
       'MeshMap Designer offers multiple export options, allowing you to choose the format that suits your needs. [Learn More](https://docs.layer5.io/meshmap/designer/export-designs/)'
->>>>>>> 8875a5d0
     );
   };
 
