--- conflicted
+++ resolved
@@ -235,10 +235,7 @@
   const workspaceSwitcherContext = useContext(WorkspaceModalContext);
   const { selectedWorkspace } = workspaceSwitcherContext;
   const [selectedId, setSelectedId] = useState(selectedWorkspace?.id || 'Recents (Global)');
-<<<<<<< HEAD
-=======
   const { organization: currentOrganization } = useSelector((state) => state.ui);
->>>>>>> 89fe8538
   const navConfig = getNavItem(theme).filter((item) => item.enabled !== false);
   const { selectedOrganization } = useGetSelectedOrganization();
   const { data: workspacesData, isLoading } = useGetWorkspacesQuery(
