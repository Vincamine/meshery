<<<<<<< HEAD
import { IconButton } from "@material-ui/core"
import { ToggleButtonGroup } from "@material-ui/core"
import { useSnackbar } from "notistack"
import { iconMedium } from "../../css/icons.styles"
import CloseIcon from "@material-ui/icons/Close";
import { useDispatch } from "react-redux";
import { pushEvent ,openEventInNotificationCenter, toggleNotificationCenter } from "../../lib/store";
import moment from "moment";
import { v4 } from "uuid";
import BellIcon from '@material-ui/icons/Notifications';
import { NOTIFICATION_STATUS } from "../../lib/event-types";

=======
/* eslint-disable no-unused-vars */
//NOTE: This file is being refactored to use the new notification center
import { IconButton } from '@material-ui/core';
import { ToggleButtonGroup } from '@mui/material';
import { useSnackbar } from 'notistack';
import { iconMedium } from '../../css/icons.styles';
import CloseIcon from '@material-ui/icons/Close';
import { useDispatch } from 'react-redux';
import moment from 'moment';
import { v4 } from 'uuid';
import { NOTIFICATION_STATUS } from '../../lib/event-types';
import { store as rtkStore } from '../../store/index';
import { toggleNotificationCenter } from '../../store/slices/events';
import { NOTIFICATION_CENTER_TOGGLE_CLASS } from '../../components/NotificationCenter/constants';
import React from 'react';
import BellIcon from '../../assets/icons/BellIcon';
import { AddClassRecursively } from '../Elements';
>>>>>>> 39036850

/**
 * A React hook to facilitate emitting events from the client.
 * The hook takes care of storing the events on the client through Redux
 * and also notifying the user through snackbars and the notification center.
 *
 * @returns {Object} An object with the `notify` property.
 */
export const useNotification = () => {
  const x = useSnackbar();
  const { enqueueSnackbar, closeSnackbar } = useSnackbar();

  /**
   * Opens an event in the notification center.
   *
   * @param {string} eventId - The ID of the event to be opened.
   */
  const openEvent = (eventId) => {
    rtkStore.dispatch(toggleNotificationCenter());
  };

  /**
   * Notifies and stores the event.
   *
   * @param {Object} options - Options for the event notification.
   * @param {string} options.id - A unique ID for the event. If not provided, a random ID will be generated.
   * @param {string} options.message - Summary of the event.
   * @param {string} options.details - Description of the event.
   * @param {Object} options.event_type - The type of the event.
   * @param {number} options.timestamp - UTC timestamp for the event. If not provided, it is generated on the client.
   * @param {Object} options.customEvent - Additional properties related to the event.
   * @param {boolean} options.showInNotificationCenter - Whether to show the event in the notification center. Defaults to `true`.
   * @param {boolean} options.pushToServer - Whether to push the event to the server. Defaults to `false`.
   */
  const notify = ({
    id = null,
    message,
    details = null,
    event_type,
    timestamp = null,
    customEvent = null,
    showInNotificationCenter = false,
    pushToServer = false,
  }) => {
    timestamp = timestamp ?? moment.utc().valueOf();
    id = id || v4();

    enqueueSnackbar(message, {
      //NOTE: Need to Consolidate the variant and event_type
      variant: typeof event_type === 'string' ? event_type : event_type?.type,
      action: function Action(key) {
        return (
          <ToggleButtonGroup>
            {showInNotificationCenter && (
              <AddClassRecursively className={NOTIFICATION_CENTER_TOGGLE_CLASS}>
                <IconButton
                  key={`openevent-${id}`}
                  aria-label="Open"
                  color="inherit"
                  onClick={() => openEvent(id)}
                >
                  <BellIcon {...iconMedium} />
                </IconButton>
              </AddClassRecursively>
            )}
            <IconButton
              key={`closeevent-${id}`}
              aria-label="Close"
              color="inherit"
              onClick={() => closeSnackbar(key)}
            >
              <CloseIcon style={iconMedium} />
            </IconButton>
          </ToggleButtonGroup>
        );
      },
    });
  };

  return {
    notify,
  };
};

/**
 * A higher-order component that provides the `notify` function as a prop to a class-based component.
 *
 * @param {React.Component} Component - The class-based component to be wrapped.
 * @returns {React.Component} The wrapped component with the `notify` prop.
 */
export function withNotify(Component) {
  return function WrappedWithNotify(props) {
    const { notify } = useNotification();
    return <Component {...props} notify={notify} />;
  };
}<|MERGE_RESOLUTION|>--- conflicted
+++ resolved
@@ -1,17 +1,3 @@
-<<<<<<< HEAD
-import { IconButton } from "@material-ui/core"
-import { ToggleButtonGroup } from "@material-ui/core"
-import { useSnackbar } from "notistack"
-import { iconMedium } from "../../css/icons.styles"
-import CloseIcon from "@material-ui/icons/Close";
-import { useDispatch } from "react-redux";
-import { pushEvent ,openEventInNotificationCenter, toggleNotificationCenter } from "../../lib/store";
-import moment from "moment";
-import { v4 } from "uuid";
-import BellIcon from '@material-ui/icons/Notifications';
-import { NOTIFICATION_STATUS } from "../../lib/event-types";
-
-=======
 /* eslint-disable no-unused-vars */
 //NOTE: This file is being refactored to use the new notification center
 import { IconButton } from '@material-ui/core';
@@ -29,7 +15,6 @@
 import React from 'react';
 import BellIcon from '../../assets/icons/BellIcon';
 import { AddClassRecursively } from '../Elements';
->>>>>>> 39036850
 
 /**
  * A React hook to facilitate emitting events from the client.
