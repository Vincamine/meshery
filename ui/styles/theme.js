import { createTheme } from "@mui/material/styles";
import { blueGrey } from "@mui/material/colors";

const theme = createTheme({
    typography: { useNextVariants: true, h5: { fontWeight: "bolder", fontSize: 26, letterSpacing: 0.5 } },
    palette: {
      // primary: {
      //   light: '#cfd8dc',
      //   main: '#607d8b',
      //   dark: '#455a64',
      // },
      primary: blueGrey,
      secondary: { main: "#EE5351", dark: "#1E2117" },
    },
    shape: { borderRadius: 8 },
    breakpoints: {
      values: {
        xs: 0,
        sm: 600,
        md: 960,
        lg: 1280,
        xl: 1920,
      },
    },
    components: {
      MuiDrawer: { styleOverrides: { paper: { backgroundColor: "#263238" } } },
      MuiButton: {
        styleOverrides: {
        root: { textTransform: "none" },
        contained: { boxShadow: "none", "&:active": { boxShadow: "none" } },
<<<<<<< HEAD
        unDeploy: {background: "#B32700" , boxShadow: "none",color : "#ffffff",    "&:hover" : {
          backgroundColor : "#8f1f00"
        }, "&:active": { boxShadow: "none" } },
      },
      MuiToggleButton: { label: { textTransform: "initial", color: "#607d8b" } },
=======
      }
    },
      MuiToggleButton: { styleOverrides: { label: { textTransform: "initial", color: "#607d8b" } } },
>>>>>>> f070ad32
      MuiTabs: {
        styleOverrides: {
        // root: { marginLeft: theme.spacing(1) },
        indicator: { height: 3, borderTopLeftRadius: 3, borderTopRightRadius: 3 },
      }
    },
      MuiTab: {
        styleOverrides: {
        root: {
          textTransform: "initial",
          margin: "0 16px",
          minWidth: 0,
          // [theme.breakpoints.up('md')]: {
          //   minWidth: 0,
          // },
        },
        labelContainer: {
          padding: 0,
          // [theme.breakpoints.up('md')]: {
          //   padding: 0,
          // },
        },
      }
    },
      // MuiIconButton: { root: { padding: theme.spacing(1) } },
      MuiTooltip: { styleOverrides: { tooltip: { borderRadius: 4 } } },
      MuiDivider: { styleOverrides: { root: { backgroundColor: "#404854" } } },
      MuiDialogTitle: { 
        styleOverrides: {
        root: {
          background: '#607d8b',
          color: '#fff',
          textAlign: 'center',
        },
      }
    },
      // MuiListItemText: { primary: { fontWeight: theme.typography.fontWeightMedium } },
      MuiListItemIcon: {
        styleOverrides: {
        root: {
          color: "inherit",
          marginRight: 0,
          "& svg": { fontSize: 20 },
          justifyContent: "center",
          minWidth: 0,
        },
      }
    },
      MuiAvatar: { root: { width: 32, height: 32 } },
    },
    props: { MuiTab: { disableRipple: true } },
    // mixins: { ...theme.mixins },
  }
);

export default theme;<|MERGE_RESOLUTION|>--- conflicted
+++ resolved
@@ -28,17 +28,14 @@
         styleOverrides: {
         root: { textTransform: "none" },
         contained: { boxShadow: "none", "&:active": { boxShadow: "none" } },
-<<<<<<< HEAD
         unDeploy: {background: "#B32700" , boxShadow: "none",color : "#ffffff",    "&:hover" : {
           backgroundColor : "#8f1f00"
         }, "&:active": { boxShadow: "none" } },
       },
       MuiToggleButton: { label: { textTransform: "initial", color: "#607d8b" } },
-=======
       }
     },
       MuiToggleButton: { styleOverrides: { label: { textTransform: "initial", color: "#607d8b" } } },
->>>>>>> f070ad32
       MuiTabs: {
         styleOverrides: {
         // root: { marginLeft: theme.spacing(1) },
