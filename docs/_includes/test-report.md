### END-TO-END TESTS

<<<<<<< HEAD
- Testing started at: April 22nd 2025, 1:08:35 pm
=======
- Testing started at: April 22nd 2025, 5:57:28 pm
>>>>>>> fc936964

**📦 Test Result Summary**

- ✅ 24 passed
- ❌ 21 failed
- ⚠️ 17 flaked
- ⏩ 0 skipped

<<<<<<< HEAD
⌛ _Duration: 9 minutes and 25 seconds_
=======
⌛ _Duration: 12 minutes and 43 seconds_
>>>>>>> fc936964

**Overall Result**: 👎 Some tests failed.



<details>
    <summary>[Show/Hide] Test Result Details</summary>
    <div markdown="1">

| Test | Browser | Test Case | Tags | Result |
| :---: | :---: | :--- | :---: | :---: |
<<<<<<< HEAD
| 1 | chromium-meshery-provider | Configure Existing Istio adapter through Mesh Adapter URL from Management page | unstable | ⚠️ |
| 2 | chromium-meshery-provider | Transition to disconnected state and then back to connected state | unstable | ⚠️ |
| 3 | chromium-meshery-provider | Transition to ignored state and then back to connected state | unstable | ⚠️ |
| 4 | chromium-meshery-provider | Transition to not found state and then back to connected state | unstable | ⚠️ |
| 5 | chromium-meshery-provider | Delete Kubernetes cluster connections | unstable | ⚠️ |
| 6 | chromium-meshery-provider | Add performance profile with load generator &quot;fortio&quot; and service mesh &quot;None&quot; | unstable | ⚠️ |
| 7 | chromium-meshery-provider | Ping Istio Adapter | unstable | ⚠️ |
| 8 | chromium-meshery-provider | Connect to Meshery Istio Adapter and configure it |  | ❌ |
| 9 | chromium-local-provider | Add a cluster connection by uploading kubeconfig file | unstable | ⚠️ |
| 10 | chromium-local-provider | Transition to disconnected state and then back to connected state | unstable | ⚠️ |
| 11 | chromium-local-provider | Transition to ignored state and then back to connected state | unstable | ⚠️ |
| 12 | chromium-local-provider | Transition to not found state and then back to connected state | unstable | ⚠️ |
| 13 | chromium-local-provider | Delete Kubernetes cluster connections | unstable | ⚠️ |
| 14 | chromium-meshery-provider | View detailed result of a performance profile (Graph Visualiser) with load generator &quot;fortio&quot; and service mesh &quot;None&quot; | unstable | ⚠️ |
| 15 | chromium-local-provider | Configure Existing Istio adapter through Mesh Adapter URL from Management page | unstable | ⚠️ |
| 16 | chromium-meshery-provider | Edit the configuration of a performance profile with load generator &quot;fortio&quot; and service mesh &quot;None&quot; | unstable | ⚠️ |
| 17 | chromium-local-provider | Add performance profile with load generator &quot;fortio&quot; and service mesh &quot;None&quot; | unstable | ⚠️ |
| 18 | chromium-local-provider | Connect to Meshery Istio Adapter and configure it |  | ❌ |
| 19 | chromium-local-provider | Ping Istio Adapter | unstable | ⚠️ |
| 20 | chromium-meshery-provider | Compare test of a performance profile with load generator &quot;fortio&quot; and service mesh &quot;None&quot; | unstable | ⚠️ |
| 21 | chromium-local-provider | View detailed result of a performance profile (Graph Visualiser) with load generator &quot;fortio&quot; and service mesh &quot;None&quot; | unstable | ⚠️ |
| 22 | chromium-meshery-provider | Delete a performance profile with load generator &quot;fortio&quot; and service mesh &quot;None&quot; | unstable | ⚠️ |
| 23 | chromium-local-provider | Edit the configuration of a performance profile with load generator &quot;fortio&quot; and service mesh &quot;None&quot; | unstable | ⚠️ |
| 24 | chromium-local-provider | Compare test of a performance profile with load generator &quot;fortio&quot; and service mesh &quot;None&quot; | unstable | ⚠️ |
| 25 | chromium-local-provider | Delete a performance profile with load generator &quot;fortio&quot; and service mesh &quot;None&quot; | unstable | ⚠️ |
=======
| 1 | chromium-meshery-provider | Transition to disconnected state and then back to connected state | unstable | ⚠️ |
| 2 | chromium-meshery-provider | Transition to ignored state and then back to connected state | unstable | ⚠️ |
| 3 | chromium-meshery-provider | Transition to not found state and then back to connected state | unstable | ⚠️ |
| 4 | chromium-meshery-provider | Delete Kubernetes cluster connections | unstable | ⚠️ |
| 5 | chromium-meshery-provider | Configure Existing Istio adapter through Mesh Adapter URL from Management page | unstable | ⚠️ |
| 6 | chromium-meshery-provider | Add performance profile with load generator &quot;fortio&quot; and service mesh &quot;None&quot; | unstable | ⚠️ |
| 7 | chromium-meshery-provider | Connect to Meshery Istio Adapter and configure it |  | ❌ |
| 8 | chromium-meshery-provider | Ping Istio Adapter | unstable | ⚠️ |
| 9 | chromium-local-provider | Verify that UI components are displayed |  | ❌ |
| 10 | chromium-local-provider | Add a cluster connection by uploading kubeconfig file | unstable | ⚠️ |
| 11 | chromium-local-provider | Transition to disconnected state and then back to connected state | unstable | ⚠️ |
| 12 | chromium-local-provider | Transition to ignored state and then back to connected state | unstable | ⚠️ |
| 13 | chromium-local-provider | Transition to not found state and then back to connected state | unstable | ⚠️ |
| 14 | chromium-local-provider | Delete Kubernetes cluster connections | unstable | ⚠️ |
| 15 | chromium-meshery-provider | View detailed result of a performance profile (Graph Visualiser) with load generator &quot;fortio&quot; and service mesh &quot;None&quot; | unstable | ⚠️ |
| 16 | chromium-local-provider | Verify Kanvas Snapshot using data-testid |  | ❌ |
| 17 | chromium-local-provider | Test if Left Navigation Panel is displayed |  | ❌ |
| 18 | chromium-local-provider | Logout from current user session |  | ❌ |
| 19 | chromium-meshery-provider | Edit the configuration of a performance profile with load generator &quot;fortio&quot; and service mesh &quot;None&quot; | unstable | ⚠️ |
| 20 | chromium-local-provider | Verify Performance Analysis Details |  | ❌ |
| 21 | chromium-local-provider | Test if Settings button is displayed |  | ❌ |
| 22 | chromium-local-provider | Common UI elements |  | ❌ |
| 23 | chromium-meshery-provider | Compare test of a performance profile with load generator &quot;fortio&quot; and service mesh &quot;None&quot; | unstable | ⚠️ |
| 24 | chromium-local-provider | Verify Kanvas Details |  | ❌ |
| 25 | chromium-local-provider | Test if Notification button is displayed |  | ❌ |
| 26 | chromium-local-provider | All settings tabs |  | ❌ |
| 27 | chromium-meshery-provider | Delete a performance profile with load generator &quot;fortio&quot; and service mesh &quot;None&quot; | unstable | ⚠️ |
| 28 | chromium-local-provider | Verify Meshery Docker Extension Details |  | ❌ |
| 29 | chromium-local-provider | Test if Profile button is displayed |  | ❌ |
| 30 | chromium-local-provider | Action buttons on adapters tab |  | ❌ |
| 31 | chromium-local-provider | Configure Existing Istio adapter through Mesh Adapter URL from Management page | unstable | ⚠️ |
| 32 | chromium-local-provider | Verify Meshery Design Embed Details |  | ❌ |
| 33 | chromium-local-provider | Add performance profile with load generator &quot;fortio&quot; and service mesh &quot;None&quot; | unstable | ⚠️ |
| 34 | chromium-local-provider | Grafana elements on metrics tab |  | ❌ |
| 35 | chromium-local-provider | Ping Istio Adapter | unstable | ⚠️ |
| 36 | chromium-local-provider | Verify Meshery Catalog Section Details |  | ❌ |
| 37 | chromium-local-provider | View detailed result of a performance profile (Graph Visualiser) with load generator &quot;fortio&quot; and service mesh &quot;None&quot; | unstable | ⚠️ |
| 38 | chromium-local-provider | Info icons on settings page |  | ❌ |
| 39 | chromium-local-provider | Aggregation Charts are displayed |  | ❌ |
| 40 | chromium-local-provider | Verify Meshery Adapter for Istio Section |  | ❌ |
| 41 | chromium-local-provider | Edit the configuration of a performance profile with load generator &quot;fortio&quot; and service mesh &quot;None&quot; | unstable | ⚠️ |
| 42 | chromium-local-provider | Toggle &quot;Send Anonymous Usage Statistics&quot; | unstable | ⚠️ |
| 43 | chromium-local-provider | Connect to Meshery Istio Adapter and configure it |  | ❌ |
| 44 | chromium-local-provider | Compare test of a performance profile with load generator &quot;fortio&quot; and service mesh &quot;None&quot; | unstable | ⚠️ |
| 45 | chromium-local-provider | Toggle &quot;Send Anonymous Performance Results&quot; | unstable | ⚠️ |
| 46 | chromium-local-provider | Delete a performance profile with load generator &quot;fortio&quot; and service mesh &quot;None&quot; | unstable | ⚠️ |
>>>>>>> fc936964

</div>
</details>


<!-- To see the full report, please visit our CI/CD pipeline with reporter. --><|MERGE_RESOLUTION|>--- conflicted
+++ resolved
@@ -1,10 +1,7 @@
 ### END-TO-END TESTS
 
-<<<<<<< HEAD
 - Testing started at: April 22nd 2025, 1:08:35 pm
-=======
-- Testing started at: April 22nd 2025, 5:57:28 pm
->>>>>>> fc936964
+
 
 **📦 Test Result Summary**
 
@@ -13,11 +10,9 @@
 - ⚠️ 17 flaked
 - ⏩ 0 skipped
 
-<<<<<<< HEAD
+
 ⌛ _Duration: 9 minutes and 25 seconds_
-=======
-⌛ _Duration: 12 minutes and 43 seconds_
->>>>>>> fc936964
+
 
 **Overall Result**: 👎 Some tests failed.
 
@@ -29,7 +24,7 @@
 
 | Test | Browser | Test Case | Tags | Result |
 | :---: | :---: | :--- | :---: | :---: |
-<<<<<<< HEAD
+
 | 1 | chromium-meshery-provider | Configure Existing Istio adapter through Mesh Adapter URL from Management page | unstable | ⚠️ |
 | 2 | chromium-meshery-provider | Transition to disconnected state and then back to connected state | unstable | ⚠️ |
 | 3 | chromium-meshery-provider | Transition to ignored state and then back to connected state | unstable | ⚠️ |
@@ -55,54 +50,6 @@
 | 23 | chromium-local-provider | Edit the configuration of a performance profile with load generator &quot;fortio&quot; and service mesh &quot;None&quot; | unstable | ⚠️ |
 | 24 | chromium-local-provider | Compare test of a performance profile with load generator &quot;fortio&quot; and service mesh &quot;None&quot; | unstable | ⚠️ |
 | 25 | chromium-local-provider | Delete a performance profile with load generator &quot;fortio&quot; and service mesh &quot;None&quot; | unstable | ⚠️ |
-=======
-| 1 | chromium-meshery-provider | Transition to disconnected state and then back to connected state | unstable | ⚠️ |
-| 2 | chromium-meshery-provider | Transition to ignored state and then back to connected state | unstable | ⚠️ |
-| 3 | chromium-meshery-provider | Transition to not found state and then back to connected state | unstable | ⚠️ |
-| 4 | chromium-meshery-provider | Delete Kubernetes cluster connections | unstable | ⚠️ |
-| 5 | chromium-meshery-provider | Configure Existing Istio adapter through Mesh Adapter URL from Management page | unstable | ⚠️ |
-| 6 | chromium-meshery-provider | Add performance profile with load generator &quot;fortio&quot; and service mesh &quot;None&quot; | unstable | ⚠️ |
-| 7 | chromium-meshery-provider | Connect to Meshery Istio Adapter and configure it |  | ❌ |
-| 8 | chromium-meshery-provider | Ping Istio Adapter | unstable | ⚠️ |
-| 9 | chromium-local-provider | Verify that UI components are displayed |  | ❌ |
-| 10 | chromium-local-provider | Add a cluster connection by uploading kubeconfig file | unstable | ⚠️ |
-| 11 | chromium-local-provider | Transition to disconnected state and then back to connected state | unstable | ⚠️ |
-| 12 | chromium-local-provider | Transition to ignored state and then back to connected state | unstable | ⚠️ |
-| 13 | chromium-local-provider | Transition to not found state and then back to connected state | unstable | ⚠️ |
-| 14 | chromium-local-provider | Delete Kubernetes cluster connections | unstable | ⚠️ |
-| 15 | chromium-meshery-provider | View detailed result of a performance profile (Graph Visualiser) with load generator &quot;fortio&quot; and service mesh &quot;None&quot; | unstable | ⚠️ |
-| 16 | chromium-local-provider | Verify Kanvas Snapshot using data-testid |  | ❌ |
-| 17 | chromium-local-provider | Test if Left Navigation Panel is displayed |  | ❌ |
-| 18 | chromium-local-provider | Logout from current user session |  | ❌ |
-| 19 | chromium-meshery-provider | Edit the configuration of a performance profile with load generator &quot;fortio&quot; and service mesh &quot;None&quot; | unstable | ⚠️ |
-| 20 | chromium-local-provider | Verify Performance Analysis Details |  | ❌ |
-| 21 | chromium-local-provider | Test if Settings button is displayed |  | ❌ |
-| 22 | chromium-local-provider | Common UI elements |  | ❌ |
-| 23 | chromium-meshery-provider | Compare test of a performance profile with load generator &quot;fortio&quot; and service mesh &quot;None&quot; | unstable | ⚠️ |
-| 24 | chromium-local-provider | Verify Kanvas Details |  | ❌ |
-| 25 | chromium-local-provider | Test if Notification button is displayed |  | ❌ |
-| 26 | chromium-local-provider | All settings tabs |  | ❌ |
-| 27 | chromium-meshery-provider | Delete a performance profile with load generator &quot;fortio&quot; and service mesh &quot;None&quot; | unstable | ⚠️ |
-| 28 | chromium-local-provider | Verify Meshery Docker Extension Details |  | ❌ |
-| 29 | chromium-local-provider | Test if Profile button is displayed |  | ❌ |
-| 30 | chromium-local-provider | Action buttons on adapters tab |  | ❌ |
-| 31 | chromium-local-provider | Configure Existing Istio adapter through Mesh Adapter URL from Management page | unstable | ⚠️ |
-| 32 | chromium-local-provider | Verify Meshery Design Embed Details |  | ❌ |
-| 33 | chromium-local-provider | Add performance profile with load generator &quot;fortio&quot; and service mesh &quot;None&quot; | unstable | ⚠️ |
-| 34 | chromium-local-provider | Grafana elements on metrics tab |  | ❌ |
-| 35 | chromium-local-provider | Ping Istio Adapter | unstable | ⚠️ |
-| 36 | chromium-local-provider | Verify Meshery Catalog Section Details |  | ❌ |
-| 37 | chromium-local-provider | View detailed result of a performance profile (Graph Visualiser) with load generator &quot;fortio&quot; and service mesh &quot;None&quot; | unstable | ⚠️ |
-| 38 | chromium-local-provider | Info icons on settings page |  | ❌ |
-| 39 | chromium-local-provider | Aggregation Charts are displayed |  | ❌ |
-| 40 | chromium-local-provider | Verify Meshery Adapter for Istio Section |  | ❌ |
-| 41 | chromium-local-provider | Edit the configuration of a performance profile with load generator &quot;fortio&quot; and service mesh &quot;None&quot; | unstable | ⚠️ |
-| 42 | chromium-local-provider | Toggle &quot;Send Anonymous Usage Statistics&quot; | unstable | ⚠️ |
-| 43 | chromium-local-provider | Connect to Meshery Istio Adapter and configure it |  | ❌ |
-| 44 | chromium-local-provider | Compare test of a performance profile with load generator &quot;fortio&quot; and service mesh &quot;None&quot; | unstable | ⚠️ |
-| 45 | chromium-local-provider | Toggle &quot;Send Anonymous Performance Results&quot; | unstable | ⚠️ |
-| 46 | chromium-local-provider | Delete a performance profile with load generator &quot;fortio&quot; and service mesh &quot;None&quot; | unstable | ⚠️ |
->>>>>>> fc936964
 
 </div>
 </details>
