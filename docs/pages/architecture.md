--- conflicted
+++ resolved
@@ -38,8 +38,4 @@
 | mesheryctl        | stateless     | command line interface that has a configuration file                  |
 | Meshery Adapters  | stateless     | interface with service meshes on a transactional basis                |
 | Meshery Server    | caches state  | application cache is stored in user's `$HOME/.meshery/` folder        |
-<<<<<<< HEAD
 | Meshery Providers | stateful      | location of persistent user preferences, environment, tests and so on |
-=======
-| Meshery Providers | stateful.     | location of persistent user preferences, environment, tests and so on |
->>>>>>> d3b02510
