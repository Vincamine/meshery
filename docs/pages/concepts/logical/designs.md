---
layout: enhanced
title: Designs
permalink: concepts/logical/designs
type: concepts
abstract: "Meshery Designs are descriptive, declarative characterizations of how your Kubernetes infrastructure should be configured."
language: en
list: include
---

<<<<<<< HEAD
Like a Google Doc, Designs are your primary tool for collaborative authorship of your infrastructure and services. A Design describes All the resources and their properties that you want for a single deployment written inAll the resources and their properties that you want for a single deployment written in YAML based on Meshery's declarative syntax (see [Meshery Schemas repo](<(https://github.com/meshery/schemas)>). By default, Designs are stored in your user account, but can be manually exported, programmatically snapshotted, or automatically synchronized to any OCI-compatible registry (e.g. Docker Hub, AWS ECR, and so on), or Git-based repositories (coming in v0.8). You can share designs and collaborate in real-time on their creation. Designs can be imported, exported, versioned, forked, merged, snapshotted, published, shared, embedded, templatized, and more.
=======
Like a Google Doc, Designs are your primary tool for collaborative authorship of your infrastructure and services. A Design describes all the resources and their properties that you want for a single deployment written in YAML based on Meshery’s declarative syntax (see [Meshery Schemas repo](<(https://github.com/meshery/schemas)>)). By default, Designs are stored in your user account, but can be manually exported, programmatically snapshotted, or automatically synchronized to any OCI-compatible registry (e.g. Docker Hub, AWS ECR, and so on), or Git-based repositories (coming in v0.8). You can share designs and collaborate in real-time on their creation. Designs can be imported, exported, versioned, forked, merged, snapshotted, published, shared, embedded, templatized, and more.
>>>>>>> 9af4d2ef

<!-- ### Using Designs -->

A Design consists of [Components]({{site.baseurl}}/concepts/logical/components) and/or [Patterns](../concepts/logical/patterns). A Design is the deployable unit in Meshery. Designs are how the users can describe the desired infrastructure state.
There cannot be two components with the same name within a Design. However, there can be two components with the same name in different Designs.

### Design Relationships and Restrictions

- Designs belong to only one Workspace at any given time. Designs can be transferred between Workspaces.
- Designs can be shared with other users or teams.
- Designs can be cloned or merged.
- Designs can be exported or imported.
- Designs can be published or unpublished. Published Designs are available to all users of any Meshery instance through the Meshery Catalog. Unpublished Designs can still be available to other users if that Design is made public.
- Designs can be versioned.
- Designs can be cloned.
- Designs can be snapshotted. Snapshots are immutable. Snapshots can be compared for differences between Design versions.
  - Snapshots can be exported or embedded.
- Designs can be embedded.
- Designs can be converted into reusable Patterns. Creating a Pattern involves replacing the values of the variables in the design with the values provided by another user.
  - The user who creates a Pattern is called the **pattern owner**.
- Designs can be deployed. Deploying a Design involves incorporating one or more components into your Design, configuring their relationships, and deploying them to one or more Environments. By default, any user of a Workspace can deploy a Design.
- Designs can be deleted.
  - Designs can be archived (depending upon Remote Provider)
  - Designs can be restored (depending upon Remote Provider).
- Designs can be compared.
- Designs can be validated. Validation involves checking the syntax of the Design and ensuring that all the components and patterns referenced in the Design are available.
- Designs can be dry-run deployed.
- Designs can be audited.
- Designs can be tagged.
- Designs can be searched.
- Designs can be filtered.
- Designs can be sorted.
- Designs can be grouped into Workspaces and shared among teams and deployed to Environment(s).
- Designs can be grouped by Technology and/or by Type (e.g. Deployment, Security, Resiliency, Observability, etc.)

### Controlling Access to Designs

When creating a new design by default it's visibility level will be set to **public**. Remove providers have the option of offering additional visibility levels like **private** and **published**.
<|MERGE_RESOLUTION|>--- conflicted
+++ resolved
@@ -8,11 +8,7 @@
 list: include
 ---
 
-<<<<<<< HEAD
-Like a Google Doc, Designs are your primary tool for collaborative authorship of your infrastructure and services. A Design describes All the resources and their properties that you want for a single deployment written inAll the resources and their properties that you want for a single deployment written in YAML based on Meshery's declarative syntax (see [Meshery Schemas repo](<(https://github.com/meshery/schemas)>). By default, Designs are stored in your user account, but can be manually exported, programmatically snapshotted, or automatically synchronized to any OCI-compatible registry (e.g. Docker Hub, AWS ECR, and so on), or Git-based repositories (coming in v0.8). You can share designs and collaborate in real-time on their creation. Designs can be imported, exported, versioned, forked, merged, snapshotted, published, shared, embedded, templatized, and more.
-=======
 Like a Google Doc, Designs are your primary tool for collaborative authorship of your infrastructure and services. A Design describes all the resources and their properties that you want for a single deployment written in YAML based on Meshery’s declarative syntax (see [Meshery Schemas repo](<(https://github.com/meshery/schemas)>)). By default, Designs are stored in your user account, but can be manually exported, programmatically snapshotted, or automatically synchronized to any OCI-compatible registry (e.g. Docker Hub, AWS ECR, and so on), or Git-based repositories (coming in v0.8). You can share designs and collaborate in real-time on their creation. Designs can be imported, exported, versioned, forked, merged, snapshotted, published, shared, embedded, templatized, and more.
->>>>>>> 9af4d2ef
 
 <!-- ### Using Designs -->
 
