---
layout: default
title: Docker
permalink: installation/platforms/docker
type: installation
language: en
list: include
image: /docs/assets/img/platforms/docker.svg
---

<<<<<<< HEAD
{% include installation_prerequisites.html %}
=======
## Quick Start with Docker
*Note: a minimum of 4GB RAM is needed for [Istio (and BookInfo sample app)](/docs/service-meshes/adapters/istio/istio) deployments.*
>>>>>>> 916b1373

### **Steps**

Follow these installation steps to use Docker and Docker Compose to run Meshery. Users often choose this installation approach in order to run Meshery on their local machine. If you need to install *docker*, see [Getting Started with Docker](https://docs.docker.com/get-started/) and if you need to install *docker-compose*, see [Installing Docker Compose](https://docs.docker.com/compose/install/). 

Meshery repository includes a *docker-compose.yaml* file. We can use *docker-compose* to spin up all the Meshery services by running:

 <pre class="codeblock-pre">
 <div class="codeblock"><div class="clipboardjs">
 curl -L https://git.io/meshery | bash -
 </div></div>
 </pre>


Once you have verified that all the services are up and running, Meshery UI will be accessible on your local machine on port 9081. Open your browser and access Meshery at [`http://localhost:9081`](http://localhost:9081).
You will be redirected to a social login page where you can pick one of the available Social Login methods to login to Meshery.

Upon starting Meshery successfully, instructions to access Meshery will be printed on the sceen. Take a look at the [Meshery guides](/docs/guides) for advanced usage tips.<|MERGE_RESOLUTION|>--- conflicted
+++ resolved
@@ -8,12 +8,7 @@
 image: /docs/assets/img/platforms/docker.svg
 ---
 
-<<<<<<< HEAD
 {% include installation_prerequisites.html %}
-=======
-## Quick Start with Docker
-*Note: a minimum of 4GB RAM is needed for [Istio (and BookInfo sample app)](/docs/service-meshes/adapters/istio/istio) deployments.*
->>>>>>> 916b1373
 
 ### **Steps**
 
