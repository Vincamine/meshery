--- conflicted
+++ resolved
@@ -127,21 +127,12 @@
 
       & .sidebar-nav__section {
         list-style: none;
-<<<<<<< HEAD
-        padding: 1.50rem 0;
-        margin: 0;
-        &-title {
-
-          font-weight: 600;
-          margin-bottom: 1rem;
-=======
         padding: 1rem 0 0 0;
         margin: 0;
         &-title a {
           font-weight: bold;
           margin-bottom: .5rem;
->>>>>>> 96016e05
-
+          
           &:hover {
             font-weight: normal;
           }
