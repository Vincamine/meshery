--- conflicted
+++ resolved
@@ -8,16 +8,11 @@
 - Sudhanshu Dasgupta
 - Ashparsh Pandey
 - Tharanishwaran
-<<<<<<< HEAD
-Nandika Agrawal
-- 
--
-=======
+- Nandika Agrawal
 - Victor Akoh
 - Prince Gupta
 - Godwill Charles 
 - Mojtaba Maleki
->>>>>>> 37a9c543
 -
 - 
 - 
