--- conflicted
+++ resolved
@@ -8,17 +8,12 @@
 - Sudhanshu Dasgupta
 - Ashparsh Pandey
 - Tharanishwaran
-<<<<<<< HEAD
-
 - Amit Kumar Mishra
--
-=======
 - Nandika Agrawal
 - Victor Akoh
 - Prince Gupta
 - Godwill Charles 
 - Mojtaba Maleki
->>>>>>> 4e96e873
 -
 - 
 - 
