--- conflicted
+++ resolved
@@ -6,11 +6,7 @@
 **Attendees**: 
 - Aribisala Adetomiwa
 - Vivek Vishal
-<<<<<<< HEAD
 - Chinmay Tripurwar
-
-
-=======
 - Aryan Tomar
 - Gift Asor
 - Moaz Farrukh
@@ -25,6 +21,5 @@
 - Anuj Kumar Sharma
 - Ayush Sharma
 - Deep Trivedi
->>>>>>> b98749ca
 
 Notes: