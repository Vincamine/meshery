### Aug 15th, 2024

**Today’s Facilitators**: Vivek Vishal, Hargun Kaur, Sudhanshu Dasgupta, Saurabh Singh


**Attendees**: 
- Aribisala Adetomiwa
- Vivek Vishal
<<<<<<< HEAD
- Aman Mishra 

=======
- Asmae ELAZRAK
- Subhendu Mondal
- Denish Tomar
- Subhendu Mondal
- Rohit Sharma
- Divij Sharma
- Anuj Kumar Sharma
- Ayush Sharma
- Deep Trivedi
>>>>>>> fd8a7754


Notes:<|MERGE_RESOLUTION|>--- conflicted
+++ resolved
@@ -6,10 +6,7 @@
 **Attendees**: 
 - Aribisala Adetomiwa
 - Vivek Vishal
-<<<<<<< HEAD
 - Aman Mishra 
-
-=======
 - Asmae ELAZRAK
 - Subhendu Mondal
 - Denish Tomar
@@ -19,7 +16,6 @@
 - Anuj Kumar Sharma
 - Ayush Sharma
 - Deep Trivedi
->>>>>>> fd8a7754
 
 
 Notes: