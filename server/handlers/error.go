--- conflicted
+++ resolved
@@ -143,11 +143,8 @@
 	ErrReadSessionPersistorCode            = "meshery-server-1329"
 	ErrFailToGetK8SContextCode             = "meshery-server-1330"
 	ErrFailToLoadK8sContextCode            = "meshery-server-1331"
-<<<<<<< HEAD
 	ErrNoTarInsideOCiCode                  = "replace_me"
-=======
 	ErrEmptyOCIImageCode                   = "meshery-server-1360"
->>>>>>> 08ba2793
 )
 
 var (
@@ -628,12 +625,9 @@
 func ErrPersistEventToRemoteProvider(err error) error {
 	return errors.New(ErrPersistEventToRemoteProviderCode, errors.Alert, []string{"failed to persist event to remote provider"}, []string{err.Error()}, []string{"token is expired/revoked", "Remote Provider is not reachable or unavailable"}, []string{"Try re-authenticating with the remote provider", "Verify remote provider for its reachability or availability."})
 }
-<<<<<<< HEAD
 func ErrNoTarInsideOCi() error {
 	return errors.New(ErrNoTarInsideOCiCode, errors.Alert, []string{"No tar file found inside OCI image"}, []string{"Unable to locate the compressed file(.tar.gz) inside the OCI image."}, []string{"The OCI image does not contain a ziped file."}, []string{"Verify that the OCI image contains a ziped file."})
-=======
 
 func ErrEmptyOCIImage(err error) error {
 	return errors.New(ErrEmptyOCIImageCode, errors.Alert, []string{}, []string{}, []string{}, []string{})
->>>>>>> 08ba2793
 }