package handlers

import (
	"encoding/json"
	"fmt"
	"io"
	"net/http"
	"strings"

	"github.com/google/uuid"
	"github.com/gorilla/mux"
	"github.com/layer5io/meshery/server/internal/sql"
	"github.com/layer5io/meshery/server/meshes"
	"github.com/layer5io/meshery/server/models"
	"github.com/layer5io/meshkit/errors"

	pCore "github.com/layer5io/meshery/server/models/pattern/core"
	"github.com/layer5io/meshery/server/models/pattern/stages"
	"github.com/sirupsen/logrus"
)

// MesheryPatternRequestBody refers to the type of request body that
// SaveMesheryPattern would receive
type MesheryPatternRequestBody struct {
	Name          string                 `json:"name,omitempty"`
	URL           string                 `json:"url,omitempty"`
	Path          string                 `json:"path,omitempty"`
	Save          bool                   `json:"save,omitempty"`
	PatternData   *models.MesheryPattern `json:"pattern_data,omitempty"`
	CytoscapeJSON string                 `json:"cytoscape_json,omitempty"`
	K8sManifest   string                 `json:"K8sManifest,omitempty"`
}

// PatternFileRequestHandler will handle requests of both type GET and POST
// on the route /api/pattern
func (h *Handler) PatternFileRequestHandler(
	rw http.ResponseWriter,
	r *http.Request,
	prefObj *models.Preference,
	user *models.User,
	provider models.Provider,
) {
	if r.Method == http.MethodGet {
		h.GetMesheryPatternsHandler(rw, r, prefObj, user, provider)
		return
	}

	if r.Method == http.MethodPost {
		h.handlePatternPOST(rw, r, prefObj, user, provider)
		return
	}
}

// swagger:route POST /api/pattern PatternsAPI idPostPatternFile
// Handle POST requests for patterns
//
// Edit/update a meshery pattern
// responses:
// 	200: mesheryPatternResponseWrapper

func (h *Handler) handlePatternPOST(
	rw http.ResponseWriter,
	r *http.Request,
	prefObj *models.Preference,
	user *models.User,
	provider models.Provider,
) {
	defer func() {
		_ = r.Body.Close()
	}()

	var err error
	res := meshes.EventsResponse{
		Component:     "core",
		ComponentName: "Design",
		OperationId:   uuid.NewString(),
		EventType:     meshes.EventType_INFO,
	}
	var parsedBody *MesheryPatternRequestBody
	if err := json.NewDecoder(r.Body).Decode(&parsedBody); err != nil {
		h.log.Error(ErrRequestBody(err))
		http.Error(rw, ErrRequestBody(err).Error(), http.StatusBadRequest)
		addMeshkitErr(&res, ErrRequestBody(err))
		go h.EventsBuffer.Publish(&res)
		return
	}

	token, err := provider.GetProviderToken(r)
	if err != nil {
		h.log.Error(ErrRetrieveUserToken(err))
		http.Error(rw, ErrRetrieveUserToken(err).Error(), http.StatusInternalServerError)
		addMeshkitErr(&res, ErrRequestBody(err))
		go h.EventsBuffer.Publish(&res)
		return
	}

	format := r.URL.Query().Get("output")

	// If Content is not empty then assume it's a local upload
	if parsedBody.PatternData != nil {
		// Assign a name if no name is provided
		if parsedBody.PatternData.Name == "" {
			patternName, err := models.GetPatternName(parsedBody.PatternData.PatternFile)
			if err != nil {
				h.log.Error(ErrSavePattern(err))
				http.Error(rw, ErrSavePattern(err).Error(), http.StatusBadRequest)
				addMeshkitErr(&res, ErrSavePattern(err))
				go h.EventsBuffer.Publish(&res)
				return
			}
			parsedBody.PatternData.Name = patternName
		}

		// Assign a location if no location is specified
		if parsedBody.PatternData.Location == nil {
			parsedBody.PatternData.Location = map[string]interface{}{
				"host":   "",
				"path":   "",
				"type":   "local",
				"branch": "",
			}
		}

		mesheryPattern := parsedBody.PatternData

		if parsedBody.Save {
			resp, err := provider.SaveMesheryPattern(token, mesheryPattern)
			if err != nil {
				h.log.Error(ErrSavePattern(err))
				http.Error(rw, ErrSavePattern(err).Error(), http.StatusInternalServerError)
				addMeshkitErr(&res, ErrSavePattern(err))
				go h.EventsBuffer.Publish(&res)
				return
			}
			go h.config.ConfigurationChannel.PublishPatterns()
			h.formatPatternOutput(rw, resp, format, &res)
			return
		}

		byt, err := json.Marshal([]models.MesheryPattern{*mesheryPattern})
		if err != nil {
			h.log.Error(ErrEncodePattern(err))
			http.Error(rw, ErrEncodePattern(err).Error(), http.StatusInternalServerError)
			addMeshkitErr(&res, ErrSavePattern(err))
			go h.EventsBuffer.Publish(&res)
			return
		}

		h.formatPatternOutput(rw, byt, format, &res)
		return
	}

	if parsedBody.URL != "" {
		resp, err := provider.RemotePatternFile(r, parsedBody.URL, parsedBody.Path, parsedBody.Save)

		if err != nil {
			h.log.Error(ErrImportPattern(err))
			http.Error(rw, ErrImportPattern(err).Error(), http.StatusInternalServerError)
			addMeshkitErr(&res, ErrImportPattern(err))
			go h.EventsBuffer.Publish(&res)
			return
		}

		h.formatPatternOutput(rw, resp, format, &res)
		return
	}

	if parsedBody.CytoscapeJSON != "" {
		pf, err := pCore.NewPatternFileFromCytoscapeJSJSON(parsedBody.Name, []byte(parsedBody.CytoscapeJSON))
		if err != nil {
			rw.WriteHeader(http.StatusBadRequest)
			fmt.Fprintf(rw, "%s", err)
			addMeshkitErr(&res, ErrSavePattern(err))
			go h.EventsBuffer.Publish(&res)
			return
		}

		pfByt, err := pf.ToYAML()
		if err != nil {
			rw.WriteHeader(http.StatusInternalServerError)
			fmt.Fprintf(rw, "%s", err)
			addMeshkitErr(&res, ErrSavePattern(err))
			go h.EventsBuffer.Publish(&res)
			return
		}

		patternName, err := models.GetPatternName(string(pfByt))
		if err != nil {
			h.log.Error(ErrGetPattern(err))
			http.Error(rw, ErrGetPattern(err).Error(), http.StatusBadRequest)
			addMeshkitErr(&res, ErrGetPattern(err))
			go h.EventsBuffer.Publish(&res)
			return
		}

		mesheryPattern := &models.MesheryPattern{
			Name:        patternName,
			PatternFile: string(pfByt),
			Location: map[string]interface{}{
				"host": "",
				"path": "",
				"type": "local",
			},
		}

		if parsedBody.Save {
			resp, err := provider.SaveMesheryPattern(token, mesheryPattern)
			if err != nil {
				h.log.Error(ErrSavePattern(err))
				http.Error(rw, ErrSavePattern(err).Error(), http.StatusInternalServerError)
				addMeshkitErr(&res, ErrSavePattern(err))
				go h.EventsBuffer.Publish(&res)
				return
			}

			go h.config.ConfigurationChannel.PublishPatterns()
			h.formatPatternOutput(rw, resp, format, &res)
			return
		}

		byt, err := json.Marshal([]models.MesheryPattern{*mesheryPattern})
		if err != nil {
			h.log.Error(ErrEncodePattern(err))
			http.Error(rw, ErrEncodePattern(err).Error(), http.StatusInternalServerError)
			addMeshkitErr(&res, ErrEncodePattern(err))
			go h.EventsBuffer.Publish(&res)
			return
		}

		h.formatPatternOutput(rw, byt, format, &res)
		return
	}

	if parsedBody.K8sManifest != "" {
		pattern, err := pCore.NewPatternFileFromK8sManifest(parsedBody.K8sManifest, false)
		if err != nil {
			http.Error(rw, fmt.Sprintf("failed to convert to pattern: %s", err), http.StatusBadRequest)
			fmt.Println("err: ", err)
			addMeshkitErr(&res, err) //this error is already a meshkit error so no further wrapping required
			go h.EventsBuffer.Publish(&res)
			return
		}

		patternYAML, err := pattern.ToYAML()
		if err != nil {
			http.Error(rw, fmt.Sprintf("failed to generate pattern: %s", err), http.StatusInternalServerError)
			addMeshkitErr(&res, ErrSavePattern(err))
			go h.EventsBuffer.Publish(&res)
			return
		}

		name, err := models.GetPatternName(string(patternYAML))
		if err != nil {
			http.Error(rw, fmt.Sprintf("failed to get pattern name: %s", err), http.StatusInternalServerError)
			addMeshkitErr(&res, ErrSavePattern(err))
			go h.EventsBuffer.Publish(&res)
			return
		}

		patternModel := &models.MesheryPattern{
			Name:        name,
			PatternFile: string(patternYAML),
			Location: sql.Map{
				"host": "",
				"path": "",
				"type": "local",
			},
		}

		if parsedBody.Save {
			resp, err := provider.SaveMesheryPattern(token, patternModel)
			if err != nil {
				http.Error(rw, fmt.Sprintf("failed to save the pattern: %s", err), http.StatusInternalServerError)
				addMeshkitErr(&res, ErrSavePattern(err))
				go h.EventsBuffer.Publish(&res)
				return
			}

			go h.config.ConfigurationChannel.PublishPatterns()
			h.formatPatternOutput(rw, resp, format, &res)
			return
		}

		byt, err := json.Marshal([]models.MesheryPattern{*patternModel})
		if err != nil {
			http.Error(rw, fmt.Sprintf("failed to encode pattern: %s", err), http.StatusInternalServerError)
			addMeshkitErr(&res, ErrSavePattern(err))
			go h.EventsBuffer.Publish(&res)
			return
		}

		h.formatPatternOutput(rw, byt, format, &res)
		return
	}
}

// swagger:route GET /api/pattern PatternsAPI idGetPatternFiles
// Handle GET request for patterns
//
// Returns the list of all the patterns saved by the current user
// This will return all the patterns with their details
// responses:
// 	200: mesheryPatternsResponseWrapper

// GetMesheryPatternsHandler returns the list of all the patterns saved by the current user
func (h *Handler) GetMesheryPatternsHandler(
	rw http.ResponseWriter,
	r *http.Request,
	prefObj *models.Preference,
	user *models.User,
	provider models.Provider,
) {
	q := r.URL.Query()
	tokenString := r.Context().Value(models.TokenCtxKey).(string)

	resp, err := provider.GetMesheryPatterns(tokenString, q.Get("page"), q.Get("page_size"), q.Get("search"), q.Get("order"))
	if err != nil {
		h.log.Error(ErrFetchPattern(err))
		http.Error(rw, ErrFetchPattern(err).Error(), http.StatusInternalServerError)
		return
	}

	// token, err := provider.GetProviderToken(r)
	if err != nil {
		http.Error(rw, "failed to get user token", http.StatusInternalServerError)
		return
	}
	// mc := NewContentModifier(token, provider, prefObj, user.UserID)
	// //acts like a middleware, modifying the bytes lazily just before sending them back
	// err = mc.AddMetadataForPatterns(r.Context(), &resp)
	if err != nil {
		fmt.Println("Could not add metadata about pattern's current support ", err.Error())
	}
	rw.Header().Set("Content-Type", "application/json")
	fmt.Fprint(rw, string(resp))
}

// swagger:route POST /api/pattern/catalog PatternsAPI idGetCatalogMesheryPatternsHandler
// Handle GET request for catalog patterns
//
// Used to get catalog patterns
// responses:
//
//	200: mesheryPatternResponseWrapper
func (h *Handler) GetCatalogMesheryPatternsHandler(
	rw http.ResponseWriter,
	r *http.Request,
	prefObj *models.Preference,
	user *models.User,
	provider models.Provider,
) {
	q := r.URL.Query()
	tokenString := r.Context().Value(models.TokenCtxKey).(string)

	resp, err := provider.GetCatalogMesheryPatterns(tokenString, q.Get("search"), q.Get("order"))
	if err != nil {
		h.log.Error(ErrFetchPattern(err))
		http.Error(rw, ErrFetchPattern(err).Error(), http.StatusInternalServerError)
		return
	}

	rw.Header().Set("Content-Type", "application/json")
	fmt.Fprint(rw, string(resp))
}

// swagger:route DELETE /api/pattern/{id} PatternsAPI idDeleteMesheryPattern
// Handle Delete for a Meshery Pattern
//
// Deletes a meshery pattern with ID: id
// responses:
//
//	200: noContentWrapper
//
// DeleteMesheryPatternHandler deletes a pattern with the given id
func (h *Handler) DeleteMesheryPatternHandler(
	rw http.ResponseWriter,
	r *http.Request,
	prefObj *models.Preference,
	user *models.User,
	provider models.Provider,
) {
	patternID := mux.Vars(r)["id"]
	resp, err := provider.DeleteMesheryPattern(r, patternID)
	if err != nil {
		h.log.Error(ErrDeletePattern(err))
		http.Error(rw, ErrDeletePattern(err).Error(), http.StatusInternalServerError)
		return
	}

	go h.config.ConfigurationChannel.PublishPatterns()
	rw.Header().Set("Content-Type", "application/json")
	fmt.Fprint(rw, string(resp))
}

// swagger:route POST /api/pattern/clone/{id} PatternsAPI idCloneMesheryPattern
// Handle Clone for a Meshery Pattern
//
// Creates a local copy of a public pattern with id: id
// responses:
//
//	200: noContentWrapper
//
// CloneMesheryPatternHandler clones a pattern with the given id
func (h *Handler) CloneMesheryPatternHandler(
	rw http.ResponseWriter,
	r *http.Request,
	prefObj *models.Preference,
	user *models.User,
	provider models.Provider,
) {
	patternID := mux.Vars(r)["id"]

	resp, err := provider.CloneMesheryPattern(r, patternID)
	if err != nil {
		h.log.Error(ErrClonePattern(err))
		http.Error(rw, ErrClonePattern(err).Error(), http.StatusInternalServerError)
		return
	}

	go h.config.ConfigurationChannel.PublishPatterns()
	rw.Header().Set("Content-Type", "application/json")
	fmt.Fprint(rw, string(resp))
}

// swagger:route POST /api/pattern/catalog/publish PatternsAPI idPublishCatalogPatternHandler
// Handle Publish for a Meshery Pattern
//
// Publishes pattern to Meshery Catalog by setting visibility to public and setting catalog data
// responses:
//
//	200: noContentWrapper
//
// PublishCatalogPatternHandler makes pattern with given id public
func (h *Handler) PublishCatalogPatternHandler(
	rw http.ResponseWriter,
	r *http.Request,
	prefObj *models.Preference,
	user *models.User,
	provider models.Provider,
) {
	defer func() {
		_ = r.Body.Close()
	}()

	var parsedBody *models.MesheryCatalogPatternRequestBody
	if err := json.NewDecoder(r.Body).Decode(&parsedBody); err != nil {
		h.log.Error(ErrRequestBody(err))
		http.Error(rw, ErrRequestBody(err).Error(), http.StatusBadRequest)
		return
	}

	resp, err := provider.PublishCatalogPattern(r, parsedBody)
	if err != nil {
		h.log.Error(ErrPublishCatalogPattern(err))
		http.Error(rw, ErrPublishCatalogPattern(err).Error(), http.StatusInternalServerError)
		return
	}

	go h.config.ConfigurationChannel.PublishPatterns()
	rw.Header().Set("Content-Type", "application/json")
	fmt.Fprint(rw, string(resp))
}

// swagger:route DELETE /api/patterns PatternsAPI idDeleteMesheryPattern
// Handle Delete for multiple Meshery Patterns
//
// DeleteMultiMesheryPatternsHandler deletes patterns with the given ids
func (h *Handler) DeleteMultiMesheryPatternsHandler(
	rw http.ResponseWriter,
	r *http.Request,
	prefObj *models.Preference,
	user *models.User,
	provider models.Provider,
) {
	body, err := io.ReadAll(r.Body)
	if err != nil {
		logrus.Error(rw, "err deleting pattern, converting bytes: ", err)
	}

	var patterns models.MesheryPatternDeleteRequestBody
	err = json.Unmarshal([]byte(body), &patterns)
	if err != nil {
		logrus.Error("error marshaling patterns json: ", err)
	}

	logrus.Debugf("patterns to be deleted: %+v", patterns)

	resp, err := provider.DeleteMesheryPatterns(r, patterns)

	if err != nil {
		http.Error(rw, fmt.Sprintf("failed to delete the pattern: %s", err), http.StatusInternalServerError)
		return
	}

	go h.config.ConfigurationChannel.PublishPatterns()
	rw.Header().Set("Content-Type", "application/json")
	fmt.Fprint(rw, string(resp))
}

// swagger:route GET /api/pattern/{id} PatternsAPI idGetMesheryPattern
// Handle GET for a Meshery Pattern
//
// Fetches the pattern with the given id
// responses:
// 	200: mesheryPatternResponseWrapper

// GetMesheryPatternHandler fetched the pattern with the given id
func (h *Handler) GetMesheryPatternHandler(
	rw http.ResponseWriter,
	r *http.Request,
	prefObj *models.Preference,
	user *models.User,
	provider models.Provider,
) {
	patternID := mux.Vars(r)["id"]

	resp, err := provider.GetMesheryPattern(r, patternID)
	if err != nil {
		h.log.Error(ErrGetPattern(err))
		http.Error(rw, ErrGetPattern(err).Error(), http.StatusNotFound)
		return
	}

	rw.Header().Set("Content-Type", "application/json")
	fmt.Fprint(rw, string(resp))
}

func (h *Handler) formatPatternOutput(rw http.ResponseWriter, content []byte, format string, res *meshes.EventsResponse) {
	contentMesheryPatternSlice := make([]models.MesheryPattern, 0)

	if err := json.Unmarshal(content, &contentMesheryPatternSlice); err != nil {
		http.Error(rw, ErrDecodePattern(err).Error(), http.StatusInternalServerError)
		addMeshkitErr(res, ErrDecodePattern(err))
		go h.EventsBuffer.Publish(res)
		return
	}

	result := []models.MesheryPattern{}
	names := []string{}
	for _, content := range contentMesheryPatternSlice {
		if format == "cytoscape" {
			patternFile, err := pCore.NewPatternFile([]byte(content.PatternFile))
			if err != nil {
				http.Error(rw, ErrParsePattern(err).Error(), http.StatusBadRequest)
				addMeshkitErr(res, ErrParsePattern(err))
				go h.EventsBuffer.Publish(res)
				return
			}

			//TODO: The below line has to go away once the client fully supports referencing variables  and pattern imports inside design
			newpatternfile := evalImportAndReferenceStage(&patternFile)

			cyjs, _ := newpatternfile.ToCytoscapeJS()

			bytes, err := json.Marshal(&cyjs)
			if err != nil {
				http.Error(rw, ErrConvertPattern(err).Error(), http.StatusInternalServerError)
				addMeshkitErr(res, ErrConvertPattern(err))
				go h.EventsBuffer.Publish(res)
				return
			}

			// Replace the patternfile with cytoscape type data
			content.PatternFile = string(bytes)
		}

		result = append(result, content)
		names = append(names, content.Name)
	}

	data, err := json.Marshal(&result)
	if err != nil {
		obj := "pattern file"
		http.Error(rw, ErrMarshal(err, obj).Error(), http.StatusInternalServerError)
		addMeshkitErr(res, ErrMarshal(err, obj))
		go h.EventsBuffer.Publish(res)
		return
	}
	rw.Header().Set("Content-Type", "application/json")
	fmt.Fprint(rw, string(data))
<<<<<<< HEAD
	res.Details = "Design saved"
	res.Summary = "Design: " + strings.Join(names, ",") + " saved"
	go h.EventsBuffer.Publish(res)
=======
	res.Details = "\"" + strings.Join(names, ",") + "\" design saved"
	res.Summary = "Changes to the \"" + strings.Join(names, ",") + "\" design have been saved."
	// go h.EventsBuffer.Publish(res)
>>>>>>> 51c6f24c
}

// Since the client currently does not support pattern imports and externalized variables, the first(import) stage of pattern engine
// is evaluated here to simplify the pattern file such that it is valid when a deploy takes place
func evalImportAndReferenceStage(p *pCore.Pattern) (newp pCore.Pattern) {
	sap := &serviceActionProvider{}
	sip := &serviceInfoProvider{}
	chain := stages.CreateChain()
	chain.
		Add(stages.Import(sip, sap)).
		Add(stages.Filler(false)).
		Add(func(data *stages.Data, err error, next stages.ChainStageNextFunction) {
			data.Lock.Lock()
			newp = *data.Pattern
			data.Lock.Unlock()
		}).
		Process(&stages.Data{
			Pattern: p,
		})
	return newp
}

// Only pass Meshkit err here or there will be a panic
func addMeshkitErr(res *meshes.EventsResponse, err error) {
	if err != nil {
		res.EventType = meshes.EventType_ERROR
		res.ProbableCause = errors.GetCause(err)
		res.SuggestedRemediation = errors.GetRemedy(err)
		res.Details = err.Error()
		res.Summary = errors.GetSDescription(err)
		res.ErrorCode = errors.GetCode(err)
	}
}<|MERGE_RESOLUTION|>--- conflicted
+++ resolved
@@ -578,15 +578,9 @@
 	}
 	rw.Header().Set("Content-Type", "application/json")
 	fmt.Fprint(rw, string(data))
-<<<<<<< HEAD
-	res.Details = "Design saved"
-	res.Summary = "Design: " + strings.Join(names, ",") + " saved"
-	go h.EventsBuffer.Publish(res)
-=======
 	res.Details = "\"" + strings.Join(names, ",") + "\" design saved"
 	res.Summary = "Changes to the \"" + strings.Join(names, ",") + "\" design have been saved."
 	// go h.EventsBuffer.Publish(res)
->>>>>>> 51c6f24c
 }
 
 // Since the client currently does not support pattern imports and externalized variables, the first(import) stage of pattern engine
