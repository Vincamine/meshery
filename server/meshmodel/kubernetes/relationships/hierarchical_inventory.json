{
  "apiVersion": "core.meshery.io/v1alpha1",
  "kind": "Hierarchical",
  "metadata": {
    "description": "A hierarchical inventory relationship in which the configuration of (parent) component is patched with the configuration of other (child) component. Eg: The configuration of the EnvoyFilter (parent) component is patched with the configuration as received from WASMFilter (child) component."
  },
  "model": {
    "name": "kubernetes",
    "version": "v1.25.2",
    "displayName": "Kubernetes",
    "category": {
      "name": "Orchestration \u0026 Management",
      "metadata": null
    },
    "metadata": {}
  },
  "subType": "Inventory",
  "evaluationQuery": "heirarchical_inventory_relationship",
  "selectors": [
    {
      "allow": {
        "from": [
          {
            "kind": "WASMFilter",
            "model": "istio-base",
            "patch": {
              "patchStrategy": "replace",
              "mutatorRef": [
                [
                  "settings",
                  "config"
                ],
                [
                  "settings",
                  "wasm-filter"
                ]
              ],
              "description": "WASM filter configuration to be applied to Envoy Filter."
            }
          }
        ],
        "to": [
          {
            "kind": "EnvoyFilter",
            "model": "istio-base",
            "patch": {
              "patchStrategy": "replace",
              "mutatedRef": [
                [
                  "settings",
                  "configPatches",
                  "_",
                  "patch",
                  "value"
                ]
              ],
              "description": "Receive the WASM filter configuration."
            }
          },
          {
            "kind": "WasmPlugin",
            "model": "istio-base",
            "patch": {
              "patchStrategy": "replace",
              "mutatedRef": [
                [
                  "settings",
                  "pluginConfig"
                ],
                [
                  "settings",
                  "spec",
                  "url"
                ]
              ],
              "description": "Receive the WASM filter configuration."
            }
          }
        ]
      },
      "deny": {
        "from": [],
        "to": []
      }
    },
    {
      "allow": {
        "from": [
          {
            "kind": "ConfigMap",
            "model": "kubernetes",
            "patch": {
              "patchStrategy": "replace",
              "mutatorRef": [
                [
                  "name"
                ]
              ],
              "description": "In Kubernetes, ConfigMaps are a versatile resource that can be referenced by various other resources to provide configuration data to applications or other Kubnernetes resources.\n\nBy referencing ConfigMaps in these various contexts, you can centralize and manage configuration data more efficiently, allowing for easier updates, versioning, and maintenance of configurations in a Kubernetes environment."
            }
          }
        ],
        "to": [
          {
            "kind": "Deployment",
            "model": "kubernetes",
            "patch": {
              "patchStrategy": "replace",
              "mutatedRef": [
                [
                  "settings",
                  "spec",
                  "template",
                  "spec",
                  "containers",
                  "_",
                  "envFrom",
                  "0",
                  "configMapRef",
                  "name"
                ]
              ],
              "description": "Deployments can reference ConfigMaps to inject configuration data into the Pods they manage. This is useful for maintaining consistent configuration across replica sets.\n\nThe keys from the ConfigMap will be exposed as environment variables to the containers within the pods managed by the Deployment."
            }
          },
          {
            "kind": "StatefulSet",
            "model": "kubernetes",
            "patch": {
              "patchStrategy": "replace",
              "mutatedRef": [
                [
                  "settings",
                  "spec",
                  "template",
                  "spec",
                  "containers",
                  "_",
                  "envFrom",
                  "0",
                  "configMapRef",
                  "name"
                ]
              ],
              "description": "StatefulSets can use ConfigMaps to provide configuration data to their pods in a similar way to Deployments.\n\nConfigMaps can be referenced in the Pod template specification of a StatefulSet to provide configuration data to each pod in a consistent manner."
            }
          },
          {
            "kind": "DaemonSet",
            "model": "kubernetes",
            "patch": {
              "patchStrategy": "replace",
              "mutatedRef": [
                [
                  "settings",
                  "spec",
                  "template",
                  "spec",
                  "containers",
                  "_",
                  "envFrom",
                  "0",
                  "configMapRef",
                  "name"
                ]
              ],
              "description": "DaemonSets, which ensure that a copy of a pod runs on each node, can utilize ConfigMaps to supply configuration data to their pods.\n\nThe keys from the ConfigMap will be exposed as environment variables to the containers within the pods managed by the DaemonSet."
            }
          },
          {
            "kind": "ReplicaSet",
            "model": "kubernetes",
            "patch": {
              "patchStrategy": "replace",
              "mutatedRef": [
                [
                  "settings",
                  "spec",
                  "template",
                  "spec",
                  "containers",
                  "_",
                  "envFrom",
                  "0",
                  "configMapRef",
                  "name"
                ]
              ],
              "description": "When deploying applications using ReplicaSets, you may need to configure each replica with specific settings, such as environment variables or configuration files. ConfigMaps can be referenced in the Pod template specification of a ReplicaSet to provide configuration data to each replica pod.DaemonSets, which ensure that a copy of a pod runs on each node, can utilize ConfigMaps to supply configuration data to their pods.\n\nThe keys from the ConfigMap will be exposed as environment variables to the containers within the pods managed by the ReplicaSet."
            }
          },
          {
            "kind": "Pod",
            "model": "kubernetes",
            "patch": {
              "patchStrategy": "replace",
              "mutatedRef": [
                [
                  "settings",
                  "spec",
                  "containers",
                  "_",
                  "envFrom",
                  "0",
                  "configMapRef",
                  "name"
                ]
              ],
              "description": "ConfigMaps can be referenced in the Pod specification to inject configuration data into the Pod's environment.\n\nThe keys from the ConfigMap will be exposed as environment variables to the container within the Pod."
            }
          },
          {
            "kind": "Job",
            "model": "kubernetes",
            "patch": {
              "patchStrategy": "replace",
              "mutatedRef": [
                [
                  "settings",
                  "spec",
                  "template",
                  "spec",
                  "containers",
                  "_",
                  "envFrom",
                  "0",
                  "configMapRef",
                  "name"
                ]
              ],
              "description": "ConfigMaps can be referenced in the Pod template specification within the Job definition to inject configuration data into the pods.\n\nThe keys from the ConfigMap will be exposed as environment variables to the container within the pod created by the Job."
            }
          },
          {
            "kind": "CronJob",
            "model": "kubernetes",
            "patch": {
              "patchStrategy": "replace",
              "mutatedRef": [
                [
                  "settings",
                  "spec",
                  "jobTemplate",
                  "spec",
                  "template",
                  "spec",
                  "containers",
                  "_",
                  "envFrom",
                  "0",
                  "configMapRef",
                  "name"
                ]
              ],
              "description": "ConfigMaps can be referenced in the Pod template specification within the CronJob definition to inject configuration data into the pods.\n\nThe keys from the ConfigMap will be exposed as environment variables to the container within the pod created by the CronJob."
            }
          }
        ]
      },
      "deny": {
        "from": [],
        "to": []
      }
    },
    {
      "allow": {
        "from": [
          {
            "kind": "Pod",
            "model": "kubernetes",
            "patch": {
              "patchStrategy": "replace",
              "mutatorRef": [
                [
                  "name"
                ],
                [
                  "namespace"
                ],
                [
                  "kind"
                ],
                [
                  "apiVersion"
                ]
              ],
              "description": "A Pod establishes an inventory relationship with Events. Pod specifications are patched with Event specifications to enable monitoring of Pod-related events, providing insights into their lifecycle and behavior within the cluster."
            }
          },
          {
            "kind": "Deployment",
            "model": "kubernetes",
            "patch": {
              "patchStrategy": "replace",
              "mutatorRef": [
                [
                  "name"
                ],
                [
                  "namespace"
                ],
                [
                  "kind"
                ],
                [
                  "apiVersion"
                ]
              ],
              "description": "A Deployment establishes an inventory relationship with Events. Deployment specifications are patched with Event specifications so that the Deployment can be monitored for events."
            }
          },
          {
            "kind": "StatefulSet",
            "model": "kubernetes",
            "patch": {
              "patchStrategy": "replace",
              "mutatorRef": [
                [
                  "name"
                ],
                [
                  "namespace"
                ],
                [
                  "kind"
                ],
                [
                  "apiVersion"
                ]
              ],
              "description": "A StatefulSet forms an inventory relationship with Events. StatefulSet configurations are integrated with Event specifications, facilitating the monitoring of StatefulSet events such as scaling, updates, and state transitions for effective management of stateful applications."
            }
          },
          {
            "kind": "ReplicaSet",
            "model": "kubernetes",
            "patch": {
              "patchStrategy": "replace",
              "mutatorRef": [
                [
                  "name"
                ],
                [
                  "namespace"
                ],
                [
                  "kind"
                ],
                [
                  "apiVersion"
                ]
              ],
              "description": "A ReplicaSet establishes an inventory relationship with Events. ReplicaSet configurations are synchronized with Event specifications, allowing the monitoring of ReplicaSet events such as pod creation, deletion, and scaling activities to maintain desired pod replicas."
            }
          },
          {
            "kind": "Service",
            "model": "kubernetes",
            "patch": {
              "patchStrategy": "replace",
              "mutatorRef": [
                [
                  "name"
                ],
                [
                  "namespace"
                ],
                [
                  "kind"
                ],
                [
                  "apiVersion"
                ]
              ],
              "description": "A Service maintains an inventory relationship with Events. Service definitions are aligned with Event specifications, enabling the monitoring of Service-related events such as service creation, endpoint updates, and load balancing activities to ensure seamless communication within the cluster."
            }
          },
          {
            "kind": "ConfigMap",
            "model": "kubernetes",
            "patch": {
              "patchStrategy": "replace",
              "mutatorRef": [
                [
                  "name"
                ],
                [
                  "namespace"
                ],
                [
                  "kind"
                ],
                [
                  "apiVersion"
                ]
              ],
              "description": "A ConfigMap forms an inventory relationship with Events. ConfigMap specifications are patched with Event specifications, allowing the monitoring of ConfigMap events such as creation, updates, and usage, enabling dynamic configuration management within the cluster."
            }
          },
          {
            "kind": "Secret",
            "model": "kubernetes",
            "patch": {
              "patchStrategy": "replace",
              "mutatorRef": [
                [
                  "name"
                ],
                [
                  "namespace"
                ],
                [
                  "kind"
                ],
                [
                  "apiVersion"
                ]
              ],
              "description": "A Secret establishes an inventory relationship with Events. Secret configurations are synchronized with Event specifications, facilitating the monitoring of Secret events such as creation, updates, and usage, ensuring secure handling of sensitive information within the cluster."
            }
          }
        ],
        "to": [
          {
            "kind": "Event",
            "model": "kubernetes",
            "patch": {
              "patchStrategy": "replace",
              "mutatedRef": [
                ["settings", "regarding", "name"],
                ["settings", "regarding", "namespace"],
                ["settings", "regarding", "kind"],
                ["settings", "regarding", "apiVersion"]
              ],
              "description": "In Kubernetes, Events serve as a crucial mechanism for observing and tracking the state changes and activities within the cluster. They offer valuable information about resource creation, updates, errors, and other significant occurrences, aiding administrators and developers in troubleshooting, monitoring, and maintaining the health and performance of their applications."
            }
          }
        ]
      }
    },
    {
      "allow": {
        "from": [
          {
            "kind": "Secret",
            "model": "kubernetes",
            "patch": {
              "patchStrategy": "replace",
              "mutatorRef": [
                [
                  "name"
                ]
              ],
              "description": "In Kubernetes, Secrets are versatile resources that can be referenced by various other resources to provide configuration data to applications or other Kubernetes resources securely.\n\nBy referencing Secrets in these various contexts, you can centralize and manage configuration data more efficiently, allowing for easier updates, versioning, and maintenance of configurations in a Kubernetes environment."
            }
          }
        ],
        "to": [
          {
            "kind": "Deployment",
            "model": "kubernetes",
            "patch": {
              "patchStrategy": "replace",
              "mutatedRef": [
                [
                  "settings",
                  "spec",
                  "template",
                  "spec",
                  "containers",
                  "_",
                  "envFrom",
                  "0",
                  "secretRef",
                  "name"
                ]
              ],
              "description": "Deployments can reference Secrets to inject confidential configuration data into the Pods they manage. This is useful for maintaining consistent configuration across replica sets.\n\nThe keys from the Secret will be exposed as environment variables to the containers within the pods managed by the Deployment."
            }
          },
          {
            "kind": "StatefulSet",
            "model": "kubernetes",
            "patch": {
              "patchStrategy": "replace",
              "mutatedRef": [
                [
                  "settings",
                  "spec",
                  "template",
                  "spec",
                  "containers",
                  "_",
                  "envFrom",
                  "0",
                  "secretRef",
                  "name"
                ]
              ],
              "description": "StatefulSets can use Secrets to provide confidential configuration data to their pods in a similar way to Deployments.\n\nSecrets can be referenced in the Pod template specification of a StatefulSet to provide configuration data to each pod in a consistent manner."
            }
          },
          {
            "kind": "DaemonSet",
            "model": "kubernetes",
            "patch": {
              "patchStrategy": "replace",
              "mutatedRef": [
                [
                  "settings",
                  "spec",
                  "template",
                  "spec",
                  "containers",
                  "_",
                  "envFrom",
                  "0",
                  "secretRef",
                  "name"
                ]
              ],
              "description": "DaemonSets, which ensure that a copy of a pod runs on each node, can utilize Secret to supply confidential configuration data to their pods.\n\nThe keys from the Secret will be exposed as environment variables to the containers within the pods managed by the DaemonSet."
            }
          },
          {
            "kind": "ReplicaSet",
            "model": "kubernetes",
            "patch": {
              "patchStrategy": "replace",
              "mutatedRef": [
                [
                  "settings",
                  "spec",
                  "template",
                  "spec",
                  "containers",
                  "_",
                  "envFrom",
                  "0",
                  "secretRef",
                  "name"
                ]
              ],
              "description": "When deploying applications using ReplicaSets, you may need to configure each replica with specific settings, such as environment variables or configuration files. Secrets can be referenced in the Pod template specification of a ReplicaSet to provide configuration data to each replica pod."
            }
          },
          {
            "kind": "Pod",
            "model": "kubernetes",
            "patch": {
              "patchStrategy": "replace",
              "mutatedRef": [
                [
                  "settings",
                  "spec",
                  "containers",
                  "_",
                  "envFrom",
                  "0",
                  "secretRef",
                  "name"
                ]
              ],
              "description": "Secret can be referenced in the Pod specification to inject confidential configuration data into the Pod's environment.\n\nThe keys from the Secret will be exposed as environment variables to the container within the Pod."
            }
          },
          {
            "kind": "Job",
            "model": "kubernetes",
            "patch": {
              "patchStrategy": "replace",
              "mutatedRef": [
                [
                  "settings",
                  "spec",
                  "template",
                  "spec",
                  "containers",
                  "_",
                  "envFrom",
                  "0",
                  "secretRef",
                  "name"
                ]
              ],
              "description": "Secret can be referenced in the Pod template specification within the Job definition to inject confidential configuration data into the pods.\n\nThe keys from the Secret will be exposed as environment variables to the container within the pod created by the Job."
            }
          },
          {
            "kind": "CronJob",
            "model": "kubernetes",
            "patch": {
              "patchStrategy": "replace",
              "mutatedRef": [
                [
                  "settings",
                  "spec",
                  "jobTemplate",
                  "spec",
                  "template",
                  "spec",
                  "containers",
                  "_",
                  "envFrom",
                  "0",
                  "secretRef",
                  "name"
                ]
              ],
              "description": "Secret can be referenced in the Pod template specification within the CronJob definition to inject confidential configuration data into the pods.\n\nThe keys from the Secret will be exposed as environment variables to the container within the pod created by the CronJob."
            }
          }
        ]
      }
    },
    {
      "allow": {
        "from": [
          {
            "kind": "CSIDriver",
            "model": "kubernetes",
            "patch": {
              "patchStrategy": "replace",
              "mutatorRef": [
                [
                  "name"
                ]
              ],
              "description": "CSI drivers are responsible for the actual operations of a CSI volume. They are responsible for communicating with the external storage provider and exposing the volume to the kubelet.\n\nCSI drivers are installed on the cluster as a CustomResourceDefinition (CRD) and a DaemonSet. The CRD is used to create a CSIDriver object, which is used to configure the CSI driver. The DaemonSet is used to deploy the CSI driver to each node in the cluster."
            }
          }
        ],
        "to": [
          {
            "kind": "Pod",
            "model": "kubernetes",
            "patch": {
              "patchStrategy": "replace",
              "mutatedRef": [
                [
                  "settings",
                  "spec",
                  "volumes",
                  "_",
                  "csi",
                  "driver"
                ]
              ],
              "description": "CSI drivers are used to provide persistent storage to Pods. The CSI driver is configured in the Pod specification.\n\nThe CSI driver is configured in the Pod specification using the csi.volume.kubernetes.io annotation. The CSI driver is configured in the Pod specification using the csi.volume.kubernetes.io annotation."
            }
          },
          {
            "kind": "Deployment",
            "model": "kubernetes",
            "patch": {
              "patchStrategy": "replace",
              "mutatedRef": [
                [
                  "settings",
                  "spec",
                  "template",
                  "spec",
                  "volumes",
                  "_",
                  "csi",
                  "driver"
                ]
              ],
              "description": "CSI drivers are used to provide persistent storage to Pods. The CSI driver is configured in the Pod specification.\n\nThe CSI driver is configured in the Pod specification using the csi.volume.kubernetes.io annotation. The CSI driver is configured in the Pod specification using the csi.volume.kubernetes.io annotation."
            }
          },
          {
            "kind": "StatefulSet",
            "model": "kubernetes",
            "patch": {
              "patchStrategy": "replace",
              "mutatedRef": [
                [
                  "settings",
                  "spec",
                  "template",
                  "spec",
                  "volumes",
                  "_",
                  "csi",
                  "driver"
                ]
              ],
              "description": "CSI drivers are used to provide persistent storage to Pods. The CSI driver is configured in the Pod specification.\n\nThe CSI driver is configured in the Pod specification using the csi.volume.kubernetes.io annotation. The CSI driver is configured in the Pod specification using the csi.volume.kubernetes.io annotation."
            }
          },
          {
            "kind": "DaemonSet",
            "model": "kubernetes",
            "patch": {
              "patchStrategy": "replace",
              "mutatedRef": [
                [
                  "settings",
                  "spec",
                  "template",
                  "spec",
                  "volumes",
                  "_",
                  "csi",
                  "driver"
                ]
              ],
              "description": "CSI drivers are used to provide persistent storage to Pods. The CSI driver is configured in the Pod specification.\n\nThe CSI driver is configured in the Pod specification using the csi.volume.kubernetes.io annotation. The CSI driver is configured in the Pod specification using the csi.volume.kubernetes.io annotation."
            }
          },
          {
            "kind": "ReplicaSet",
            "model": "kubernetes",
            "patch": {
              "patchStrategy": "replace",
              "mutatedRef": [
                [
                  "settings",
                  "spec",
                  "template",
                  "spec",
                  "volumes",
                  "_",
                  "csi",
                  "driver"
                ]
              ],
              "description": "CSI drivers are used to provide persistent storage to Pods. The CSI driver is configured in the Pod specification.\n\nThe CSI driver is configured in the Pod specification using the csi.volume.kubernetes.io annotation. The CSI driver is configured in the Pod specification using the csi.volume.kubernetes.io annotation."
            }
          },
          {
            "kind": "CronJob",
            "model": "kubernetes",
            "patch": {
              "patchStrategy": "replace",
              "mutatedRef": [
                [
                  "settings",
                  "spec",
                  "jobTemplate",
                  "spec",
                  "template",
                  "spec",
                  "volumes",
                  "_",
                  "csi",
                  "driver"
                ]
              ],
              "description": "CSI drivers are used to provide persistent storage to Pods. The CSI driver is configured in the Pod specification.\n\nThe CSI driver is configured in the Pod specification using the csi.volume.kubernetes.io annotation. The CSI driver is configured in the Pod specification using the csi.volume.kubernetes.io annotation."
            }
          },
          {
            "kind": "Job",
            "model": "kubernetes",
            "patch": {
              "patchStrategy": "replace",
              "mutatedRef": [
                [
                  "settings",
                  "spec",
                  "template",
                  "spec",
                  "volumes",
                  "_",
                  "csi",
                  "driver"
                ]
              ],
              "description": "CSI drivers are used to provide persistent storage to Pods. The CSI driver is configured in the Pod specification.\n\nThe CSI driver is configured in the Pod specification using the csi.volume.kubernetes.io annotation. The CSI driver is configured in the Pod specification using the csi.volume.kubernetes.io annotation."
            }
          },
          {
            "kind": "CSINode",
            "model": "kubernetes",
            "patch": {
              "patchStrategy": "replace",
              "mutatedRef": [
                [
                  "settings",
                  "spec",
                  "drivers",
                  "_",
                  "name"
                ]
              ],
              "description": "CSI drivers generate node specific information. Instead of storing this in the Kubernetes Node API Object, a new CSI specific Kubernetes CSINode object is used which can reference the CSI Drivers."
            }
          }
        ]
      },
      "deny": {
        "from": [],
        "to": []
      }
    },
    {
      "allow": {
        "from": [
          {
            "kind": "Deployment",
            "model": "kubernetes",
            "patch": {
              "patchStrategy": "replace",
              "mutatorRef": [
                ["apiVersion"], 
                ["name"], 
                ["type"]
              ],
              "description": "Allow Horizontal Pod Autoscaler to scale based on observed metrics for Deployments."
            }
          },
          {
            "kind": "StatefulSet",
            "model": "kubernetes",
            "patch": {
              "patchStrategy": "replace",
              "mutatorRef": [
                ["apiVersion"], 
                ["name"], 
                ["type"]
              ],
              "description": "Allow Horizontal Pod Autoscaler to scale based on observed metrics for StatefulSet."
            }
          },
          {
            "kind": "ReplicaSet",
            "model": "kubernetes",
            "patch": {
              "patchStrategy": "replace",
              "mutatorRef": [
                ["apiVersion"], 
                ["name"], 
                ["type"]
              ],
              "description": "Allow Horizontal Pod Autoscaler to scale based on observed metrics for ReplicaSet."
            }
          }
        ],
        "to": [
          {
            "kind": "HorizontalPodAutoscaler",
            "model": "kubernetes",
            "patch": {
              "patchStrategy": "replace",
              "mutatedRef": [
                ["settings", "spec", "scaleTargetRef", "apiVersion"], 
                ["settings", "spec", "scaleTargetRef", "name"], 
                ["settings", "spec", "scaleTargetRef", "kind"]
              ],
              "description": "Horizontal Pod Autoscaler automatically scales the number of pods in a replication controller, deployment, replica set or stateful set based on observed CPU utilization (or, with custom metrics support, on some other application-provided metrics). Horizontal Pod Autoscaling does not apply to objects that can't be scaled, for example, DaemonSets."
            }
          }
        ]
      },
      "deny": {
        "from": [],
        "to": []
      }
    },
    {
      "allow": {
        "from": [
          {
            "kind": "Deployment",
            "model": "kubernetes",
            "patch": {
              "patchStrategy": "replace",
              "mutatorRef": [
                ["name"],
                ["kind"],
                ["apiVersion"]
              ],
              "description": "A Deployment in Kubernetes orchestrates the rollout and management of application replicas. By integrating leases into Deployment strategies, Kubernetes maintains control over the deployment process, orchestrating rolling updates or rollbacks with precision and reliability, thus ensuring seamless transitions and high availability of your application."
            }
          },
          {
            "kind": "StatefulSet",
            "model": "kubernetes",
            "patch": {
              "patchStrategy": "replace",
              "mutatorRef": [
                ["name"],
                ["kind"],
                ["apiVersion"]
              ],
              "description": "A StatefulSet in Kubernetes is designed for managing stateful applications, providing stable, unique network identifiers, and persistent storage. By integrating leases within StatefulSets, Kubernetes guarantees precise ordering during updates or scaling events, maintaining the integrity of the application's state across pods and ensuring data consistency and reliability throughout the cluster."
            }
          },  
          {
            "kind": "DaemonSet",
            "model": "kubernetes",
            "patch": {
              "patchStrategy": "replace",
              "mutatorRef": [
                ["name"],
                ["kind"],
                ["apiVersion"]
              ],
              "description": " A DaemonSet in Kubernetes ensures that a copy of a pod runs on all or certain nodes in the cluster. By incorporating leases within the DaemonSet configuration, Kubernetes ensures that each node hosts exactly one instance of the designated pod, maintaining uniformity and consistency across the cluster while efficiently managing resources and updates."
            }
          },
          {
            "kind": "ReplicaSet",
            "model": "kubernetes",
            "patch": {
              "patchStrategy": "replace",
              "mutatorRef": [
                ["name"],
                ["kind"],
                ["apiVersion"]
              ],
              "description": "ReplicaSets in Kubernetes ensure a specified number of pod replicas are running at any given time. By incorporating leases within ReplicaSets, Kubernetes ensures fault tolerance and scalability by automatically replacing failed or terminated pods, maintaining the desired replica count and preserving the availability and performance of your application."
            }
          }
        ],
        "to": [
          {
            "kind": "Lease",
            "model": "kubernetes",
            "patch": {
              "patchStrategy": "replace",
              "mutatedRef": [
                ["ownerReferences", "_", "name"],
                ["ownerReferences", "_", "kind"],
                ["ownerReferences", "_", "apiVersion"]
              ],
              "description": "A Lease is a mechanism used for coordinating activities between multiple instances of a controller, ensuring that only one instance is actively performing certain tasks at any given time."
            }
          }
        ]
      },
      "deny": {
        "from": [],
        "to": []
      }
    },
    {
      "allow": {
        "from": [
          {
            "kind": "ReplicationController",
            "model": "kubernetes",
            "patch": {
              "patchStrategy": "replace",
              "mutatorRef": [
                ["settings", "spec"]
              ],
              "description": "In Kubernetes, Replication Controllers  are used to ensure that a specified number of pod replicas are running at any given time."
            }
          }
        ],
        "to": [
          {
            "kind": "Deployment",
            "model": "kubernetes",
            "patch": {
              "patchStrategy": "replace",
              "mutatedRef": [
                ["settings", "spec"]
              ],
              "description": "A Deployment manages a set of identical Pods, often referred to as a ReplicaSet. Replication Controller provides declarative updates to applications, managing the deployment and scaling of Pods."
            }
          },
          {
            "kind": "ReplicaSet",
            "model": "kubernetes",
            "patch": {
              "patchStrategy": "replace",
              "mutatedRef": [
                ["settings", "spec"]
              ],
              "description": "ReplicaSet use Replication Controllers internally to manage the desired number of replicas. Replication Controllers ensure that if a Pod fails or is deleted, a new Pod is created to maintain the desired number of replicas. "
            }
          },
          {
            "kind": "StatefulSet",
            "model": "kubernetes",
            "patch": {
              "patchStrategy": "replace",
              "mutatedRef": [
                ["settings", "spec"]
              ],
              "description": "A StatefulSet manages the deployment and scaling of a set of Pods, and provides guarantees about the ordering and uniqueness of these Pods. StatefulSets are used for stateful applications, such as databases."
            }
          },
          {
            "kind": "DaemonSet",
            "model": "kubernetes",
            "patch": {
              "patchStrategy": "replace",
              "mutatedRef": [
                ["settings", "spec"]
              ],
              "description": "A DaemonSet ensures that all (or some) nodes run a copy of a Pod. It's typically used for running system daemons or agents on every node in a Kubernetes cluster."
            }
          }
        ],
        "deny": {
          "from": [],
          "to": []
        }
      }
    },
    {
      "allow": {
        "from":[
          {
            "kind": "PodTemplate",
            "model": "kubernetes",
            "patch": {
              "patchStrategy": "replace",
              "mutatorRef": [
                ["settings", "template"]
              ],
              "description": "A Pod template is a blueprint defining the configuration for creating Kubernetes pods, encapsulating specifications for containers, volumes, and other settings"
            }
          }
        ],
        "to": [
          {
            "kind": "Deployment",
            "model": "kubernetes",
            "patch": {
              "patchStrategy": "replace",
              "mutatedRef": [
                ["settings", "spec", "template"]
              ],
              "description": "Deployments use pod templates to define the desired state of pods, enabling easy scaling, rolling updates, and self-healing of applications within Kubernetes clusters, ensuring consistency and reliability during deployment operations."
            }
          },
          {
            "kind": "StatefulSet",
            "model": "kubernetes",
            "patch": {
              "patchStrategy": "replace",
              "mutatedRef": [
                ["settings", "spec", "template"]
              ],
              "description": "StatefulSets utilize pod templates to maintain stateful applications' unique identities and ordered scaling behaviors, ensuring persistent storage and network identifiers, crucial for databases and distributed systems' reliable operation."
            }
          },
          {
            "kind": "DaemonSet",
            "model": "kubernetes",
            "patch": {
              "patchStrategy": "replace",
              "mutatedRef": [
                ["settings", "spec", "template"]
              ],
              "description": "DaemonSets utilize pod templates to ensure specific pods run on designated nodes within the cluster, facilitating the deployment of essential system services such as logging, monitoring, and networking across the Kubernetes infrastructure, enhancing cluster management and operational efficiency."
            }
          },
          {
            "kind": "ReplicaSet",
            "model": "kubernetes",
            "patch": {
              "patchStrategy": "replace",
              "mutatedRef": [
                ["settings", "spec", "template"]
              ],
              "description": "ReplicaSets leverage pod templates to ensure the desired number of identical pod replicas are running, providing fault tolerance and high availability for applications by automatically managing pod lifecycle based on defined specifications."
            }
          },
          {
            "kind": "Job",
            "model": "kubernetes",
            "patch": {
              "patchStrategy": "replace",
              "mutatedRef": [
                ["settings", "spec", "template"]
              ],
              "description": "Jobs use pod templates to specify the container images, commands, and resources required for executing batch processing tasks reliably within Kubernetes clusters, ensuring consistency and repeatability in job execution."
            }
          }, 
          {
            "kind": "CronJob",
            "model": "kubernetes",
            "patch": {
              "patchStrategy": "replace",
              "mutatedRef": [
                ["settings", "spec", "jobTemplate", "spec", "template"]
              ],
              "description":"CronJobs employ pod templates to define periodic or scheduled tasks' configurations, automating the creation and execution of pods based on defined schedules, enabling efficient handling of repetitive tasks within Kubernetes clusters."
            }
          }
        ],
        "deny": {
          "from": [],
          "to": []
        }
      }
    },
    {
      "allow": {
        "from": [
          {
            "kind": "ControllerRevision",
            "model": "kubernetes",
            "patch": {
              "patchStrategy": "replace",
              "mutatorRef": [
                [
                  "settings", "revision"
                ]
              ],
              "description": "ControllerRevisions are used to store the historical state of a ReplicaSet, Deployment, StatefulSet or Pod. They are used to rollback to a previous version of the resource.\n\nControllerRevisions are created when a ReplicaSet, Deployment, or StatefulSet is updated. They store the historical state of the resource, including the Pod template and the revision number."
            }
          }
        ],
        "to": [
          {
            "kind": "Deployment",
            "model": "kubernetes",
            "patch": {
              "patchStrategy": "replace",
              "mutatedRef": [
                [
                  "settings",
                  "spec",
                  "revisionHistoryLimit"
                ]
              ],
              "description": "Deployments can be configured to store a certain number of ControllerRevisions. This is useful for rolling back to a previous version of the Deployment.\n\nThe revisionHistoryLimit field in the Deployment specification is used to configure the number of ControllerRevisions to store."
            }
          },
          {
            "kind": "StatefulSet",
            "model": "kubernetes",
            "patch": {
              "patchStrategy": "replace",
              "mutatedRef": [
                [
                  "settings",
                  "spec",
                  "revisionHistoryLimit"
                ]
              ],
              "description": "StatefulSets can be configured to store a certain number of ControllerRevisions. This is useful for rolling back to a previous version of the StatefulSet.\n\nThe revisionHistoryLimit field in the StatefulSet specification is used to configure the number of ControllerRevisions to store."
            }
          },
          {
            "kind": "ReplicaSet",
            "model": "kubernetes",
            "patch": {
              "patchStrategy": "replace",
              "mutatedRef": [
                [
                  "settings",
                  "spec",
                  "revisionHistoryLimit"
                ]
              ],
              "description": "ReplicaSets can be configured to store a certain number of ControllerRevisions. This is useful for rolling back to a previous version of the ReplicaSet.\n\nThe revisionHistoryLimit field in the ReplicaSet specification is used to configure the number of ControllerRevisions to store."
            }
          },
          {
            "kind": "Pod",
            "model": "kubernetes",
            "patch": {
              "patchStrategy": "replace",
              "mutatedRef": [
                [
                  "settings",
                  "metadata",
                  "ownerReferences",
                  "_",
                  "controller",
                  "revisionHistoryLimit"
                ]
              ],
              "description": "Pods can be configured to store a certain number of ControllerRevisions. This is useful for rolling back to a previous version of the Pod.\n\nThe revisionHistoryLimit field in the Pod specification is used to configure the number of ControllerRevisions to store."
            }
          }
        ]
      }
    },
    {
      "allow": {
        "from": [
          {
            "kind": "IngressClass",
            "model": "kubernetes",
            "patch": {
              "patchStrategy": "replace",
              "mutatorRef": [
                ["name"]
              ],
              "description": "IngressClass is a resource to specify class for Ingress to be used by the IngressController."
            }
          }
        ],
        "to": [
          {
            "kind": "Ingress",
            "model": "kubernetes",
            "patch": {
              "patchStrategy": "replace",
              "mutatedRef": [
                ["settings", "spec", "ingressClassName"]
              ],
              "description": "Ingress is a collection of rules that allow inbound connections to reach the services. IngressClass configures the class of Ingress resource which is then used by the Ingress Controller."
            }
          }
        ]
      },
      "deny": {
        "from": [],
        "to": []
      }
    },
    {
      "allow": {
        "from": [
          {
            "kind": "Deployment",
            "model": "kubernetes",
            "patch": {
              "patchStrategy": "replace",
              "mutatorRef": [
                ["settings", "spec", "selector", "labels"]
              ], 
              "description": " Deployments manage ReplicaSets and provide features such as rolling updates and rollback functionality. PDBs can be associated with Deployments to maintain availability during updates and ensure a minimum number of pods are available during the transition."
            }
          },
          {
            "kind": "ReplicaSet",
            "model": "kubernetes",
            "patch": {
              "patchStrategy": "replace",
              "mutatorRef": [
                ["settings", "spec", "selector", "labels"]
              ],
              "description": "ReplicaSets ensure a specified number of pod replicas are running at any given time. PDBs can be applied to ReplicaSets to enforce constraints on how many pods can be disrupted at once during scaling operations or node maintenance."
            }
          }, 
          {
            "kind": "StatefulSet",
            "model": "kubernetes",
            "patch": {
              "patchStrategy": "replace",
              "mutatorRef": [
                ["settings", "spec", "selector", "labels"]
              ],
              "description": "StatefulSets are used for stateful applications that require stable, unique network identifiers and persistent storage. PDBs can be used with StatefulSets to control pod disruptions and ensure data integrity during maintenance or scaling."
            }
          }, 
          {
            "kind": "DaemonSet",
            "model": "kubernetes",
            "patch": {
              "patchStrategy": "replace",
              "mutatorRef": [
                ["settings", "spec", "selector", "labels"]
              ],
              "description": "DaemonSets ensure that a copy of a pod runs on each node in the cluster. PDBs can be used to prevent too many pods from being disrupted simultaneously during node maintenance or upgrades, ensuring that essential services provided by DaemonSets remain available."
            }
          }
        ],
        "to": [
          {
            "kind": "PodDisruptionBudget",
            "model": "kubernetes",
            "patch": {
              "patchStrategy": "replace",
              "mutatedRef": [
                ["settings", "spec", "selector", "matchLabels"]
              ]
            },
            "description": "In Kubernetes, Pod Distribution Budgets (PDBs) are used to ensure that a certain number or percentage of pods are running on particular nodes or within particular zones."
          }
        ]
      },
      "deny": {
        "from": [],
        "to": []
      }
    },
    {
      "allow": {
        "from":[
          {
            "kind": "Job",
            "model": "kubernetes",
            "patch": {
              "patchStrategy": "replace",
              "mutatorRef": [
                ["settings", "spec"]
              ],
              "description": "A Job in Kubernetes is a resource used to run pods to completion. A job can be scheduled to run at a specific time/interval using CronJob."
            }
          }
        ],
        "to": [
          {
            "kind": "CronJob",
            "model": "kubernetes",
            "patch": {
              "patchStrategy": "replace",
              "mutatedRef": [
                ["settings", "spec", "jobTemplate", "spec"]
              ],
              "description": "A CronJob in Kubernetes schedules and manages the execution of Jobs based on a time or schedule specification."
            }
          }
        ],
        "deny": {
          "from": [],
          "to": []
        }
      }
    },
    {
      "allow": {
        "from":[
          {
            "kind": "StorageClass",
            "model": "kubernetes",
            "patch": {
              "patchStrategy": "replace",
              "mutatorRef": [
                ["name"]
              ],
              "description": "StorageClass is used in conjunction with PVC that allow Pods to dynamically request a new storage."
            }
          }
        ],
        "to": [
          {
            "kind": "PersistentVolumeClaim",
            "model": "kubernetes",
            "patch": {
              "patchStrategy": "replace",
              "mutatedRef": [
                ["settings", "spec", "storageClassName"]
              ],
              "description": "A PersistentVolumeClaim in Kubernetes requests storage from a StorageClass, defining the requirements for dynamically provisioned volumes."
            }
          },
          {
            "kind": "CSIStorageCapacity",
            "model": "kubernetes",
            "patch": {
              "patchStrategy": "replace",
              "mutatedRef": [
                ["settings", "spec", "storageClassName"]
              ],
              "description": "A CSIStorageCapacity gets produced by a CSI driver in the namespace where the driver is installed. Each CSIStorageCapacity contains capacity information for one Storage Class and defines which nodes have access to that storage."
            }
          }
        ],
        "deny": {
          "from": [],
          "to": []
        }
      }
    },
    {
      "allow": {
<<<<<<< HEAD
        "from": [
          {
            "kind": "LimitRange",
            "model": "kubernetes",
            "patch": {
              "patchStrategy": "replace",
              "mutatedRef": [
                ["spec", "limits", "_", "default", "memory"],
                ["spec", "limits", "_", "default", "cpu"],
                ["spec", "limits", "defaultRequest", "memory"],
                ["spec", "limits", "defaultRequest", "cpu"]
              ],
              "description": "Define default memory and CPU limits (including defaultRequest) in LimitRange."
=======
        "from":[
          {
            "kind": "PriorityClass",
            "model": "kubernetes",
            "patch": {
              "patchStrategy": "replace",
              "mutatorRef": [
                ["name"]
              ],
              "description": "PriorityClass in Kubernetes assigns importance levels to Pods, influencing scheduling decisions. The name of the PriorityClass is referenced by other Kubernetes components for scheduling preference."
>>>>>>> 3daba310
            }
          }
        ],
        "to": [
          {
            "kind": "Pod",
            "model": "kubernetes",
            "patch": {
              "patchStrategy": "replace",
<<<<<<< HEAD
              "mutatedRef": [["settings", "spec", "containers", 0 ,"resources", "resources", "limits", "memory"],
                ["settings", "spec", "containers", 0, "resources", "limits", "cpu"],
                ["settings", "spec", "containers", 0, "resources", "requests", "memory"],
                ["settings", "spec", "containers", 0, "resources", "requests", "cpu"]],
              "description": "Apply the default and defaultRequest memory and CPU limits from LimitRange to Pod containers."
=======
              "mutatedRef": [
                ["settings", "spec", "priorityClassName"]
              ],
              "description": "Pods inherit the name of PriorityClass, dictating a Pod's priority in scheduling."
            }
          },
          {
            "kind": "PodTemplate",
            "model": "kubernetes",
            "patch": {
              "patchStrategy": "replace",
              "mutatedRef": [
                ["settings", "spec", "spec", "priorityClassName"]
              ],
              "description": "PodTemplate specifies the name of PriorityClass, guiding Kubernetes controllers to assign priority to Pods created from the PodTemplate, influencing scheduling behavior of the Pod accordingly."
>>>>>>> 3daba310
            }
          },
          {
            "kind": "Deployment",
            "model": "kubernetes",
            "patch": {
              "patchStrategy": "replace",
<<<<<<< HEAD
              "mutatedRef": [["settings", "spec", "template", "spec", "containers", 0, "resources", "limits", "memory"],
                ["settings", "spec", "template", "spec", "containers", 0, "resources", "limits", "cpu"],
                ["settings", "spec", "template", "spec", "containers", 0, "resources", "requests", "memory"],
                ["settings", "spec", "template", "spec", "containers", 0,  "resources", "requests", "cpu"]],
              "description": "Apply the default and defaultRequest memory and CPU limits from LimitRange to Deployment containers."
=======
              "mutatedRef": [
                ["settings", "spec", "template", "spec", "priorityClassName"]
              ],
              "description": "Deployments can specify a PriorityClass, ensuring Pods created by the Deployment inherit priority levels for scheduling."
>>>>>>> 3daba310
            }
          },
          {
            "kind": "StatefulSet",
            "model": "kubernetes",
            "patch": {
              "patchStrategy": "replace",
<<<<<<< HEAD
              "mutatedRef": [["settings", "spec", "template", "spec", "containers", 0, "resources", "limits", "memory"],
              ["settings", "spec", "template", "spec", "containers", 0, "resources", "limits", "cpu"],
              ["settings", "spec", "template", "spec", "containers", 0, "resources", "requests", "memory"],
              ["settings", "spec", "template", "spec", "containers", 0, "resources", "requests", "cpu"]],
              "description": "Apply the default and defaultRequest memory and CPU limits from LimitRange to StatefulSet containers."
=======
              "mutatedRef": [
                ["settings", "spec", "template", "spec", "priorityClassName"]
              ],
              "description": "StatefulSets manage stateful applications. PriorityClass can be applied to StatefulSets to prioritize the scheduling of the StatefulSet-managed Pods."
>>>>>>> 3daba310
            }
          },
          {
            "kind": "DaemonSet",
            "model": "kubernetes",
            "patch": {
              "patchStrategy": "replace",
<<<<<<< HEAD
              "mutatedRef": [["settings", "spec", "template", "spec", "containers", 0, "resources", "limits", "memory"],
              ["settings", "spec", "template", "spec", "containers", 0, "resources", "limits", "cpu"],
              ["settings", "spec", "template", "spec", "containers", 0, "resources", "requests", "memory"],
              ["settings", "spec", "template", "spec", "containers", 0, "resources", "requests", "cpu"]],
              "description": "Apply the default and defaultRequest memory and CPU limits from LimitRange to DaemonSet containers."
=======
              "mutatedRef": [
                ["settings", "spec", "template", "spec", "priorityClassName"]
              ],
              "description": "DaemonSets ensure all nodes run a copy of a Pod. PriorityClass can be applied to prioritize the scheduling of the DaemonSet-managed Pods ."
>>>>>>> 3daba310
            }
          },
          {
            "kind": "ReplicaSet",
            "model": "kubernetes",
            "patch": {
              "patchStrategy": "replace",
<<<<<<< HEAD
              "mutatedRef": [["settings", "spec", "template", "spec", "containers", 0, "resources", "limits", "memory"],
              ["settings", "spec", "template", "spec", "containers", 0, "resources", "limits", "cpu"],
              ["settings", "spec", "template", "spec", "containers", 0, "resources", "requests", "memory"],
              ["settings", "spec", "template", "spec", "containers", 0, "resources", "requests", "cpu"]],
              "description": "Apply the default and defaultRequest memory and CPU limits from LimitRange to ReplicaSet containers."
=======
              "mutatedRef": [
                ["settings", "spec", "template", "spec", "priorityClassName"]
              ],
              "description": "ReplicaSets inherit PriorityClass from Pod templates, ensuring consistent priority levels for all Pods managed by the ReplicaSet."
>>>>>>> 3daba310
            }
          },
          {
            "kind": "Job",
            "model": "kubernetes",
            "patch": {
              "patchStrategy": "replace",
<<<<<<< HEAD
              "mutatedRef": [["settings", "spec", "template", "spec", "containers", 0, "resources", "limits", "memory"],
              ["settings", "spec", "template", "spec", "containers", 0, "resources", "limits", "cpu"],
              ["settings", "spec", "template", "spec", "containers", 0, "resources", "requests", "memory"],
              ["settings", "spec", "template", "spec", "containers", 0, "resources", "requests", "cpu"]],
              "description": "Apply the default and defaultRequest memory and CPU limits from LimitRange to Job containers."
=======
              "mutatedRef": [
                ["settings", "spec", "template", "spec", "priorityClassName"]
              ],
              "description": "A Job in Kubernetes inherits the name of the PriorityClass. PriorityClass in Kubernetes influences Job scheduling, ensuring high-priority Jobs execute first."
>>>>>>> 3daba310
            }
          },
          {
            "kind": "CronJob",
            "model": "kubernetes",
            "patch": {
              "patchStrategy": "replace",
<<<<<<< HEAD
              "mutatedRef": [["settings", "spec", "template", "spec", "containers", 0, "resources", "limits", "memory"],
              ["settings", "spec", "template", "spec", "containers", 0, "resources", "limits", "cpu"],
              ["settings", "spec", "template", "spec", "containers", 0, "resources", "requests", "memory"],
              ["settings", "spec", "template", "spec", "containers", 0, "resources", "requests", "cpu"]],
              "description": "Apply the default and defaultRequest memory and CPU limits from LimitRange to CronJob containers."
=======
              "mutatedRef": [
                ["settings", "spec", "jobTemplate", "spec", "template", "spec", "priorityClassName"]
              ],
              "description": "CronJobs can use PriorityClass to prioritize the scheduled job execution, ensuring CronJobs are scheduled for execution in accordance with the precedence specified in the associated PriorityClass."
            }
          }
        ],
        "deny": {
          "from": [],
          "to": []
        }
      }
    },
    {
      "allow": {
        "from": [
          {
            "kind": "PersistentVolume",
            "model": "kubernetes",
            "patch": {
              "patchStrategy": "replace",
              "mutatorRef": [
                ["name"]
              ],
              "description": "PersistentVolume in Kubernetes provides durable storage for Pods, ensuring data persistence across Pod restarts and rescheduling."
            }
          }
        ],
        "to": [
          {
            "kind": "VolumeAttachment",
            "model": "kubernetes",
            "patch": {
              "patchStrategy": "replace",
              "mutatedRef": [
                ["settings", "spec", "source", "persistentVolumeName"]
              ],
              "description": "VolumeAttachment in Kubernetes facilitates the attachment of a PersistentVolume to a node, enabling its utilization by Pods on that node."
>>>>>>> 3daba310
            }
          }
        ]
      },
      "deny": {
        "from": [],
        "to": []
      }
    }
  ]
}
<|MERGE_RESOLUTION|>--- conflicted
+++ resolved
@@ -1,1577 +1,1615 @@
 {
-  "apiVersion": "core.meshery.io/v1alpha1",
-  "kind": "Hierarchical",
-  "metadata": {
-    "description": "A hierarchical inventory relationship in which the configuration of (parent) component is patched with the configuration of other (child) component. Eg: The configuration of the EnvoyFilter (parent) component is patched with the configuration as received from WASMFilter (child) component."
-  },
-  "model": {
-    "name": "kubernetes",
-    "version": "v1.25.2",
-    "displayName": "Kubernetes",
-    "category": {
-      "name": "Orchestration \u0026 Management",
-      "metadata": null
+    "apiVersion": "core.meshery.io/v1alpha1",
+    "kind": "Hierarchical",
+    "metadata": {
+      "description": "A hierarchical inventory relationship in which the configuration of (parent) component is patched with the configuration of other (child) component. Eg: The configuration of the EnvoyFilter (parent) component is patched with the configuration as received from WASMFilter (child) component."
     },
-    "metadata": {}
-  },
-  "subType": "Inventory",
-  "evaluationQuery": "heirarchical_inventory_relationship",
-  "selectors": [
-    {
-      "allow": {
-        "from": [
-          {
-            "kind": "WASMFilter",
-            "model": "istio-base",
-            "patch": {
-              "patchStrategy": "replace",
-              "mutatorRef": [
-                [
-                  "settings",
-                  "config"
-                ],
-                [
-                  "settings",
-                  "wasm-filter"
+    "model": {
+      "name": "kubernetes",
+      "version": "v1.25.2",
+      "displayName": "Kubernetes",
+      "category": {
+        "name": "Orchestration \u0026 Management",
+        "metadata": null
+      },
+      "metadata": {}
+    },
+    "subType": "Inventory",
+    "evaluationQuery": "heirarchical_inventory_relationship",
+    "selectors": [
+      {
+        "allow": {
+          "from": [
+            {
+              "kind": "WASMFilter",
+              "model": "istio-base",
+              "patch": {
+                "patchStrategy": "replace",
+                "mutatorRef": [
+                  [
+                    "settings",
+                    "config"
+                  ],
+                  [
+                    "settings",
+                    "wasm-filter"
+                  ]
+                ],
+                "description": "WASM filter configuration to be applied to Envoy Filter."
+              }
+            }
+          ],
+          "to": [
+            {
+              "kind": "EnvoyFilter",
+              "model": "istio-base",
+              "patch": {
+                "patchStrategy": "replace",
+                "mutatedRef": [
+                  [
+                    "settings",
+                    "configPatches",
+                    "_",
+                    "patch",
+                    "value"
+                  ]
+                ],
+                "description": "Receive the WASM filter configuration."
+              }
+            },
+            {
+              "kind": "WasmPlugin",
+              "model": "istio-base",
+              "patch": {
+                "patchStrategy": "replace",
+                "mutatedRef": [
+                  [
+                    "settings",
+                    "pluginConfig"
+                  ],
+                  [
+                    "settings",
+                    "spec",
+                    "url"
+                  ]
+                ],
+                "description": "Receive the WASM filter configuration."
+              }
+            }
+          ]
+        },
+        "deny": {
+          "from": [],
+          "to": []
+        }
+      },
+      {
+        "allow": {
+          "from": [
+            {
+              "kind": "ConfigMap",
+              "model": "kubernetes",
+              "patch": {
+                "patchStrategy": "replace",
+                "mutatorRef": [
+                  [
+                    "name"
+                  ]
+                ],
+                "description": "In Kubernetes, ConfigMaps are a versatile resource that can be referenced by various other resources to provide configuration data to applications or other Kubnernetes resources.\n\nBy referencing ConfigMaps in these various contexts, you can centralize and manage configuration data more efficiently, allowing for easier updates, versioning, and maintenance of configurations in a Kubernetes environment."
+              }
+            }
+          ],
+          "to": [
+            {
+              "kind": "Deployment",
+              "model": "kubernetes",
+              "patch": {
+                "patchStrategy": "replace",
+                "mutatedRef": [
+                  [
+                    "settings",
+                    "spec",
+                    "template",
+                    "spec",
+                    "containers",
+                    "_",
+                    "envFrom",
+                    "0",
+                    "configMapRef",
+                    "name"
+                  ]
+                ],
+                "description": "Deployments can reference ConfigMaps to inject configuration data into the Pods they manage. This is useful for maintaining consistent configuration across replica sets.\n\nThe keys from the ConfigMap will be exposed as environment variables to the containers within the pods managed by the Deployment."
+              }
+            },
+            {
+              "kind": "StatefulSet",
+              "model": "kubernetes",
+              "patch": {
+                "patchStrategy": "replace",
+                "mutatedRef": [
+                  [
+                    "settings",
+                    "spec",
+                    "template",
+                    "spec",
+                    "containers",
+                    "_",
+                    "envFrom",
+                    "0",
+                    "configMapRef",
+                    "name"
+                  ]
+                ],
+                "description": "StatefulSets can use ConfigMaps to provide configuration data to their pods in a similar way to Deployments.\n\nConfigMaps can be referenced in the Pod template specification of a StatefulSet to provide configuration data to each pod in a consistent manner."
+              }
+            },
+            {
+              "kind": "DaemonSet",
+              "model": "kubernetes",
+              "patch": {
+                "patchStrategy": "replace",
+                "mutatedRef": [
+                  [
+                    "settings",
+                    "spec",
+                    "template",
+                    "spec",
+                    "containers",
+                    "_",
+                    "envFrom",
+                    "0",
+                    "configMapRef",
+                    "name"
+                  ]
+                ],
+                "description": "DaemonSets, which ensure that a copy of a pod runs on each node, can utilize ConfigMaps to supply configuration data to their pods.\n\nThe keys from the ConfigMap will be exposed as environment variables to the containers within the pods managed by the DaemonSet."
+              }
+            },
+            {
+              "kind": "ReplicaSet",
+              "model": "kubernetes",
+              "patch": {
+                "patchStrategy": "replace",
+                "mutatedRef": [
+                  [
+                    "settings",
+                    "spec",
+                    "template",
+                    "spec",
+                    "containers",
+                    "_",
+                    "envFrom",
+                    "0",
+                    "configMapRef",
+                    "name"
+                  ]
+                ],
+                "description": "When deploying applications using ReplicaSets, you may need to configure each replica with specific settings, such as environment variables or configuration files. ConfigMaps can be referenced in the Pod template specification of a ReplicaSet to provide configuration data to each replica pod.DaemonSets, which ensure that a copy of a pod runs on each node, can utilize ConfigMaps to supply configuration data to their pods.\n\nThe keys from the ConfigMap will be exposed as environment variables to the containers within the pods managed by the ReplicaSet."
+              }
+            },
+            {
+              "kind": "Pod",
+              "model": "kubernetes",
+              "patch": {
+                "patchStrategy": "replace",
+                "mutatedRef": [
+                  [
+                    "settings",
+                    "spec",
+                    "containers",
+                    "_",
+                    "envFrom",
+                    "0",
+                    "configMapRef",
+                    "name"
+                  ]
+                ],
+                "description": "ConfigMaps can be referenced in the Pod specification to inject configuration data into the Pod's environment.\n\nThe keys from the ConfigMap will be exposed as environment variables to the container within the Pod."
+              }
+            },
+            {
+              "kind": "Job",
+              "model": "kubernetes",
+              "patch": {
+                "patchStrategy": "replace",
+                "mutatedRef": [
+                  [
+                    "settings",
+                    "spec",
+                    "template",
+                    "spec",
+                    "containers",
+                    "_",
+                    "envFrom",
+                    "0",
+                    "configMapRef",
+                    "name"
+                  ]
+                ],
+                "description": "ConfigMaps can be referenced in the Pod template specification within the Job definition to inject configuration data into the pods.\n\nThe keys from the ConfigMap will be exposed as environment variables to the container within the pod created by the Job."
+              }
+            },
+            {
+              "kind": "CronJob",
+              "model": "kubernetes",
+              "patch": {
+                "patchStrategy": "replace",
+                "mutatedRef": [
+                  [
+                    "settings",
+                    "spec",
+                    "jobTemplate",
+                    "spec",
+                    "template",
+                    "spec",
+                    "containers",
+                    "_",
+                    "envFrom",
+                    "0",
+                    "configMapRef",
+                    "name"
+                  ]
+                ],
+                "description": "ConfigMaps can be referenced in the Pod template specification within the CronJob definition to inject configuration data into the pods.\n\nThe keys from the ConfigMap will be exposed as environment variables to the container within the pod created by the CronJob."
+              }
+            }
+          ]
+        },
+        "deny": {
+          "from": [],
+          "to": []
+        }
+      },
+      {
+        "allow": {
+          "from": [
+            {
+              "kind": "Pod",
+              "model": "kubernetes",
+              "patch": {
+                "patchStrategy": "replace",
+                "mutatorRef": [
+                  [
+                    "name"
+                  ],
+                  [
+                    "namespace"
+                  ],
+                  [
+                    "kind"
+                  ],
+                  [
+                    "apiVersion"
+                  ]
+                ],
+                "description": "A Pod establishes an inventory relationship with Events. Pod specifications are patched with Event specifications to enable monitoring of Pod-related events, providing insights into their lifecycle and behavior within the cluster."
+              }
+            },
+            {
+              "kind": "Deployment",
+              "model": "kubernetes",
+              "patch": {
+                "patchStrategy": "replace",
+                "mutatorRef": [
+                  [
+                    "name"
+                  ],
+                  [
+                    "namespace"
+                  ],
+                  [
+                    "kind"
+                  ],
+                  [
+                    "apiVersion"
+                  ]
+                ],
+                "description": "A Deployment establishes an inventory relationship with Events. Deployment specifications are patched with Event specifications so that the Deployment can be monitored for events."
+              }
+            },
+            {
+              "kind": "StatefulSet",
+              "model": "kubernetes",
+              "patch": {
+                "patchStrategy": "replace",
+                "mutatorRef": [
+                  [
+                    "name"
+                  ],
+                  [
+                    "namespace"
+                  ],
+                  [
+                    "kind"
+                  ],
+                  [
+                    "apiVersion"
+                  ]
+                ],
+                "description": "A StatefulSet forms an inventory relationship with Events. StatefulSet configurations are integrated with Event specifications, facilitating the monitoring of StatefulSet events such as scaling, updates, and state transitions for effective management of stateful applications."
+              }
+            },
+            {
+              "kind": "ReplicaSet",
+              "model": "kubernetes",
+              "patch": {
+                "patchStrategy": "replace",
+                "mutatorRef": [
+                  [
+                    "name"
+                  ],
+                  [
+                    "namespace"
+                  ],
+                  [
+                    "kind"
+                  ],
+                  [
+                    "apiVersion"
+                  ]
+                ],
+                "description": "A ReplicaSet establishes an inventory relationship with Events. ReplicaSet configurations are synchronized with Event specifications, allowing the monitoring of ReplicaSet events such as pod creation, deletion, and scaling activities to maintain desired pod replicas."
+              }
+            },
+            {
+              "kind": "Service",
+              "model": "kubernetes",
+              "patch": {
+                "patchStrategy": "replace",
+                "mutatorRef": [
+                  [
+                    "name"
+                  ],
+                  [
+                    "namespace"
+                  ],
+                  [
+                    "kind"
+                  ],
+                  [
+                    "apiVersion"
+                  ]
+                ],
+                "description": "A Service maintains an inventory relationship with Events. Service definitions are aligned with Event specifications, enabling the monitoring of Service-related events such as service creation, endpoint updates, and load balancing activities to ensure seamless communication within the cluster."
+              }
+            },
+            {
+              "kind": "ConfigMap",
+              "model": "kubernetes",
+              "patch": {
+                "patchStrategy": "replace",
+                "mutatorRef": [
+                  [
+                    "name"
+                  ],
+                  [
+                    "namespace"
+                  ],
+                  [
+                    "kind"
+                  ],
+                  [
+                    "apiVersion"
+                  ]
+                ],
+                "description": "A ConfigMap forms an inventory relationship with Events. ConfigMap specifications are patched with Event specifications, allowing the monitoring of ConfigMap events such as creation, updates, and usage, enabling dynamic configuration management within the cluster."
+              }
+            },
+            {
+              "kind": "Secret",
+              "model": "kubernetes",
+              "patch": {
+                "patchStrategy": "replace",
+                "mutatorRef": [
+                  [
+                    "name"
+                  ],
+                  [
+                    "namespace"
+                  ],
+                  [
+                    "kind"
+                  ],
+                  [
+                    "apiVersion"
+                  ]
+                ],
+                "description": "A Secret establishes an inventory relationship with Events. Secret configurations are synchronized with Event specifications, facilitating the monitoring of Secret events such as creation, updates, and usage, ensuring secure handling of sensitive information within the cluster."
+              }
+            }
+          ],
+          "to": [
+            {
+              "kind": "Event",
+              "model": "kubernetes",
+              "patch": {
+                "patchStrategy": "replace",
+                "mutatedRef": [
+                  ["settings", "regarding", "name"],
+                  ["settings", "regarding", "namespace"],
+                  ["settings", "regarding", "kind"],
+                  ["settings", "regarding", "apiVersion"]
+                ],
+                "description": "In Kubernetes, Events serve as a crucial mechanism for observing and tracking the state changes and activities within the cluster. They offer valuable information about resource creation, updates, errors, and other significant occurrences, aiding administrators and developers in troubleshooting, monitoring, and maintaining the health and performance of their applications."
+              }
+            }
+          ]
+        }
+      },
+      {
+        "allow": {
+          "from": [
+            {
+              "kind": "Secret",
+              "model": "kubernetes",
+              "patch": {
+                "patchStrategy": "replace",
+                "mutatorRef": [
+                  [
+                    "name"
+                  ]
+                ],
+                "description": "In Kubernetes, Secrets are versatile resources that can be referenced by various other resources to provide configuration data to applications or other Kubernetes resources securely.\n\nBy referencing Secrets in these various contexts, you can centralize and manage configuration data more efficiently, allowing for easier updates, versioning, and maintenance of configurations in a Kubernetes environment."
+              }
+            }
+          ],
+          "to": [
+            {
+              "kind": "Deployment",
+              "model": "kubernetes",
+              "patch": {
+                "patchStrategy": "replace",
+                "mutatedRef": [
+                  [
+                    "settings",
+                    "spec",
+                    "template",
+                    "spec",
+                    "containers",
+                    "_",
+                    "envFrom",
+                    "0",
+                    "secretRef",
+                    "name"
+                  ]
+                ],
+                "description": "Deployments can reference Secrets to inject confidential configuration data into the Pods they manage. This is useful for maintaining consistent configuration across replica sets.\n\nThe keys from the Secret will be exposed as environment variables to the containers within the pods managed by the Deployment."
+              }
+            },
+            {
+              "kind": "StatefulSet",
+              "model": "kubernetes",
+              "patch": {
+                "patchStrategy": "replace",
+                "mutatedRef": [
+                  [
+                    "settings",
+                    "spec",
+                    "template",
+                    "spec",
+                    "containers",
+                    "_",
+                    "envFrom",
+                    "0",
+                    "secretRef",
+                    "name"
+                  ]
+                ],
+                "description": "StatefulSets can use Secrets to provide confidential configuration data to their pods in a similar way to Deployments.\n\nSecrets can be referenced in the Pod template specification of a StatefulSet to provide configuration data to each pod in a consistent manner."
+              }
+            },
+            {
+              "kind": "DaemonSet",
+              "model": "kubernetes",
+              "patch": {
+                "patchStrategy": "replace",
+                "mutatedRef": [
+                  [
+                    "settings",
+                    "spec",
+                    "template",
+                    "spec",
+                    "containers",
+                    "_",
+                    "envFrom",
+                    "0",
+                    "secretRef",
+                    "name"
+                  ]
+                ],
+                "description": "DaemonSets, which ensure that a copy of a pod runs on each node, can utilize Secret to supply confidential configuration data to their pods.\n\nThe keys from the Secret will be exposed as environment variables to the containers within the pods managed by the DaemonSet."
+              }
+            },
+            {
+              "kind": "ReplicaSet",
+              "model": "kubernetes",
+              "patch": {
+                "patchStrategy": "replace",
+                "mutatedRef": [
+                  [
+                    "settings",
+                    "spec",
+                    "template",
+                    "spec",
+                    "containers",
+                    "_",
+                    "envFrom",
+                    "0",
+                    "secretRef",
+                    "name"
+                  ]
+                ],
+                "description": "When deploying applications using ReplicaSets, you may need to configure each replica with specific settings, such as environment variables or configuration files. Secrets can be referenced in the Pod template specification of a ReplicaSet to provide configuration data to each replica pod."
+              }
+            },
+            {
+              "kind": "Pod",
+              "model": "kubernetes",
+              "patch": {
+                "patchStrategy": "replace",
+                "mutatedRef": [
+                  [
+                    "settings",
+                    "spec",
+                    "containers",
+                    "_",
+                    "envFrom",
+                    "0",
+                    "secretRef",
+                    "name"
+                  ]
+                ],
+                "description": "Secret can be referenced in the Pod specification to inject confidential configuration data into the Pod's environment.\n\nThe keys from the Secret will be exposed as environment variables to the container within the Pod."
+              }
+            },
+            {
+              "kind": "Job",
+              "model": "kubernetes",
+              "patch": {
+                "patchStrategy": "replace",
+                "mutatedRef": [
+                  [
+                    "settings",
+                    "spec",
+                    "template",
+                    "spec",
+                    "containers",
+                    "_",
+                    "envFrom",
+                    "0",
+                    "secretRef",
+                    "name"
+                  ]
+                ],
+                "description": "Secret can be referenced in the Pod template specification within the Job definition to inject confidential configuration data into the pods.\n\nThe keys from the Secret will be exposed as environment variables to the container within the pod created by the Job."
+              }
+            },
+            {
+              "kind": "CronJob",
+              "model": "kubernetes",
+              "patch": {
+                "patchStrategy": "replace",
+                "mutatedRef": [
+                  [
+                    "settings",
+                    "spec",
+                    "jobTemplate",
+                    "spec",
+                    "template",
+                    "spec",
+                    "containers",
+                    "_",
+                    "envFrom",
+                    "0",
+                    "secretRef",
+                    "name"
+                  ]
+                ],
+                "description": "Secret can be referenced in the Pod template specification within the CronJob definition to inject confidential configuration data into the pods.\n\nThe keys from the Secret will be exposed as environment variables to the container within the pod created by the CronJob."
+              }
+            }
+          ]
+        }
+      },
+      {
+        "allow": {
+          "from": [
+            {
+              "kind": "CSIDriver",
+              "model": "kubernetes",
+              "patch": {
+                "patchStrategy": "replace",
+                "mutatorRef": [
+                  [
+                    "name"
+                  ]
+                ],
+                "description": "CSI drivers are responsible for the actual operations of a CSI volume. They are responsible for communicating with the external storage provider and exposing the volume to the kubelet.\n\nCSI drivers are installed on the cluster as a CustomResourceDefinition (CRD) and a DaemonSet. The CRD is used to create a CSIDriver object, which is used to configure the CSI driver. The DaemonSet is used to deploy the CSI driver to each node in the cluster."
+              }
+            }
+          ],
+          "to": [
+            {
+              "kind": "Pod",
+              "model": "kubernetes",
+              "patch": {
+                "patchStrategy": "replace",
+                "mutatedRef": [
+                  [
+                    "settings",
+                    "spec",
+                    "volumes",
+                    "_",
+                    "csi",
+                    "driver"
+                  ]
+                ],
+                "description": "CSI drivers are used to provide persistent storage to Pods. The CSI driver is configured in the Pod specification.\n\nThe CSI driver is configured in the Pod specification using the csi.volume.kubernetes.io annotation. The CSI driver is configured in the Pod specification using the csi.volume.kubernetes.io annotation."
+              }
+            },
+            {
+              "kind": "Deployment",
+              "model": "kubernetes",
+              "patch": {
+                "patchStrategy": "replace",
+                "mutatedRef": [
+                  [
+                    "settings",
+                    "spec",
+                    "template",
+                    "spec",
+                    "volumes",
+                    "_",
+                    "csi",
+                    "driver"
+                  ]
+                ],
+                "description": "CSI drivers are used to provide persistent storage to Pods. The CSI driver is configured in the Pod specification.\n\nThe CSI driver is configured in the Pod specification using the csi.volume.kubernetes.io annotation. The CSI driver is configured in the Pod specification using the csi.volume.kubernetes.io annotation."
+              }
+            },
+            {
+              "kind": "StatefulSet",
+              "model": "kubernetes",
+              "patch": {
+                "patchStrategy": "replace",
+                "mutatedRef": [
+                  [
+                    "settings",
+                    "spec",
+                    "template",
+                    "spec",
+                    "volumes",
+                    "_",
+                    "csi",
+                    "driver"
+                  ]
+                ],
+                "description": "CSI drivers are used to provide persistent storage to Pods. The CSI driver is configured in the Pod specification.\n\nThe CSI driver is configured in the Pod specification using the csi.volume.kubernetes.io annotation. The CSI driver is configured in the Pod specification using the csi.volume.kubernetes.io annotation."
+              }
+            },
+            {
+              "kind": "DaemonSet",
+              "model": "kubernetes",
+              "patch": {
+                "patchStrategy": "replace",
+                "mutatedRef": [
+                  [
+                    "settings",
+                    "spec",
+                    "template",
+                    "spec",
+                    "volumes",
+                    "_",
+                    "csi",
+                    "driver"
+                  ]
+                ],
+                "description": "CSI drivers are used to provide persistent storage to Pods. The CSI driver is configured in the Pod specification.\n\nThe CSI driver is configured in the Pod specification using the csi.volume.kubernetes.io annotation. The CSI driver is configured in the Pod specification using the csi.volume.kubernetes.io annotation."
+              }
+            },
+            {
+              "kind": "ReplicaSet",
+              "model": "kubernetes",
+              "patch": {
+                "patchStrategy": "replace",
+                "mutatedRef": [
+                  [
+                    "settings",
+                    "spec",
+                    "template",
+                    "spec",
+                    "volumes",
+                    "_",
+                    "csi",
+                    "driver"
+                  ]
+                ],
+                "description": "CSI drivers are used to provide persistent storage to Pods. The CSI driver is configured in the Pod specification.\n\nThe CSI driver is configured in the Pod specification using the csi.volume.kubernetes.io annotation. The CSI driver is configured in the Pod specification using the csi.volume.kubernetes.io annotation."
+              }
+            },
+            {
+              "kind": "CronJob",
+              "model": "kubernetes",
+              "patch": {
+                "patchStrategy": "replace",
+                "mutatedRef": [
+                  [
+                    "settings",
+                    "spec",
+                    "jobTemplate",
+                    "spec",
+                    "template",
+                    "spec",
+                    "volumes",
+                    "_",
+                    "csi",
+                    "driver"
+                  ]
+                ],
+                "description": "CSI drivers are used to provide persistent storage to Pods. The CSI driver is configured in the Pod specification.\n\nThe CSI driver is configured in the Pod specification using the csi.volume.kubernetes.io annotation. The CSI driver is configured in the Pod specification using the csi.volume.kubernetes.io annotation."
+              }
+            },
+            {
+              "kind": "Job",
+              "model": "kubernetes",
+              "patch": {
+                "patchStrategy": "replace",
+                "mutatedRef": [
+                  [
+                    "settings",
+                    "spec",
+                    "template",
+                    "spec",
+                    "volumes",
+                    "_",
+                    "csi",
+                    "driver"
+                  ]
+                ],
+                "description": "CSI drivers are used to provide persistent storage to Pods. The CSI driver is configured in the Pod specification.\n\nThe CSI driver is configured in the Pod specification using the csi.volume.kubernetes.io annotation. The CSI driver is configured in the Pod specification using the csi.volume.kubernetes.io annotation."
+              }
+            },
+            {
+              "kind": "CSINode",
+              "model": "kubernetes",
+              "patch": {
+                "patchStrategy": "replace",
+                "mutatedRef": [
+                  [
+                    "settings",
+                    "spec",
+                    "drivers",
+                    "_",
+                    "name"
+                  ]
+                ],
+                "description": "CSI drivers generate node specific information. Instead of storing this in the Kubernetes Node API Object, a new CSI specific Kubernetes CSINode object is used which can reference the CSI Drivers."
+              }
+            }
+          ]
+        },
+        "deny": {
+          "from": [],
+          "to": []
+        }
+      },
+      {
+        "allow": {
+          "from": [
+            {
+              "kind": "Deployment",
+              "model": "kubernetes",
+              "patch": {
+                "patchStrategy": "replace",
+                "mutatorRef": [
+                  ["apiVersion"], 
+                  ["name"], 
+                  ["type"]
+                ],
+                "description": "Allow Horizontal Pod Autoscaler to scale based on observed metrics for Deployments."
+              }
+            },
+            {
+              "kind": "StatefulSet",
+              "model": "kubernetes",
+              "patch": {
+                "patchStrategy": "replace",
+                "mutatorRef": [
+                  ["apiVersion"], 
+                  ["name"], 
+                  ["type"]
+                ],
+                "description": "Allow Horizontal Pod Autoscaler to scale based on observed metrics for StatefulSet."
+              }
+            },
+            {
+              "kind": "ReplicaSet",
+              "model": "kubernetes",
+              "patch": {
+                "patchStrategy": "replace",
+                "mutatorRef": [
+                  ["apiVersion"], 
+                  ["name"], 
+                  ["type"]
+                ],
+                "description": "Allow Horizontal Pod Autoscaler to scale based on observed metrics for ReplicaSet."
+              }
+            }
+          ],
+          "to": [
+            {
+              "kind": "HorizontalPodAutoscaler",
+              "model": "kubernetes",
+              "patch": {
+                "patchStrategy": "replace",
+                "mutatedRef": [
+                  ["settings", "spec", "scaleTargetRef", "apiVersion"], 
+                  ["settings", "spec", "scaleTargetRef", "name"], 
+                  ["settings", "spec", "scaleTargetRef", "kind"]
+                ],
+                "description": "Horizontal Pod Autoscaler automatically scales the number of pods in a replication controller, deployment, replica set or stateful set based on observed CPU utilization (or, with custom metrics support, on some other application-provided metrics). Horizontal Pod Autoscaling does not apply to objects that can't be scaled, for example, DaemonSets."
+              }
+            }
+          ]
+        },
+        "deny": {
+          "from": [],
+          "to": []
+        }
+      },
+      {
+        "allow": {
+          "from": [
+            {
+              "kind": "Deployment",
+              "model": "kubernetes",
+              "patch": {
+                "patchStrategy": "replace",
+                "mutatorRef": [
+                  ["name"],
+                  ["kind"],
+                  ["apiVersion"]
+                ],
+                "description": "A Deployment in Kubernetes orchestrates the rollout and management of application replicas. By integrating leases into Deployment strategies, Kubernetes maintains control over the deployment process, orchestrating rolling updates or rollbacks with precision and reliability, thus ensuring seamless transitions and high availability of your application."
+              }
+            },
+            {
+              "kind": "StatefulSet",
+              "model": "kubernetes",
+              "patch": {
+                "patchStrategy": "replace",
+                "mutatorRef": [
+                  ["name"],
+                  ["kind"],
+                  ["apiVersion"]
+                ],
+                "description": "A StatefulSet in Kubernetes is designed for managing stateful applications, providing stable, unique network identifiers, and persistent storage. By integrating leases within StatefulSets, Kubernetes guarantees precise ordering during updates or scaling events, maintaining the integrity of the application's state across pods and ensuring data consistency and reliability throughout the cluster."
+              }
+            },  
+            {
+              "kind": "DaemonSet",
+              "model": "kubernetes",
+              "patch": {
+                "patchStrategy": "replace",
+                "mutatorRef": [
+                  ["name"],
+                  ["kind"],
+                  ["apiVersion"]
+                ],
+                "description": " A DaemonSet in Kubernetes ensures that a copy of a pod runs on all or certain nodes in the cluster. By incorporating leases within the DaemonSet configuration, Kubernetes ensures that each node hosts exactly one instance of the designated pod, maintaining uniformity and consistency across the cluster while efficiently managing resources and updates."
+              }
+            },
+            {
+              "kind": "ReplicaSet",
+              "model": "kubernetes",
+              "patch": {
+                "patchStrategy": "replace",
+                "mutatorRef": [
+                  ["name"],
+                  ["kind"],
+                  ["apiVersion"]
+                ],
+                "description": "ReplicaSets in Kubernetes ensure a specified number of pod replicas are running at any given time. By incorporating leases within ReplicaSets, Kubernetes ensures fault tolerance and scalability by automatically replacing failed or terminated pods, maintaining the desired replica count and preserving the availability and performance of your application."
+              }
+            }
+          ],
+          "to": [
+            {
+              "kind": "Lease",
+              "model": "kubernetes",
+              "patch": {
+                "patchStrategy": "replace",
+                "mutatedRef": [
+                  ["ownerReferences", "_", "name"],
+                  ["ownerReferences", "_", "kind"],
+                  ["ownerReferences", "_", "apiVersion"]
+                ],
+                "description": "A Lease is a mechanism used for coordinating activities between multiple instances of a controller, ensuring that only one instance is actively performing certain tasks at any given time."
+              }
+            }
+          ]
+        },
+        "deny": {
+          "from": [],
+          "to": []
+        }
+      },
+      {
+        "allow": {
+          "from": [
+            {
+              "kind": "ReplicationController",
+              "model": "kubernetes",
+              "patch": {
+                "patchStrategy": "replace",
+                "mutatorRef": [
+                  ["settings", "spec"]
+                ],
+                "description": "In Kubernetes, Replication Controllers  are used to ensure that a specified number of pod replicas are running at any given time."
+              }
+            }
+          ],
+          "to": [
+            {
+              "kind": "Deployment",
+              "model": "kubernetes",
+              "patch": {
+                "patchStrategy": "replace",
+                "mutatedRef": [
+                  ["settings", "spec"]
+                ],
+                "description": "A Deployment manages a set of identical Pods, often referred to as a ReplicaSet. Replication Controller provides declarative updates to applications, managing the deployment and scaling of Pods."
+              }
+            },
+            {
+              "kind": "ReplicaSet",
+              "model": "kubernetes",
+              "patch": {
+                "patchStrategy": "replace",
+                "mutatedRef": [
+                  ["settings", "spec"]
+                ],
+                "description": "ReplicaSet use Replication Controllers internally to manage the desired number of replicas. Replication Controllers ensure that if a Pod fails or is deleted, a new Pod is created to maintain the desired number of replicas. "
+              }
+            },
+            {
+              "kind": "StatefulSet",
+              "model": "kubernetes",
+              "patch": {
+                "patchStrategy": "replace",
+                "mutatedRef": [
+                  ["settings", "spec"]
+                ],
+                "description": "A StatefulSet manages the deployment and scaling of a set of Pods, and provides guarantees about the ordering and uniqueness of these Pods. StatefulSets are used for stateful applications, such as databases."
+              }
+            },
+            {
+              "kind": "DaemonSet",
+              "model": "kubernetes",
+              "patch": {
+                "patchStrategy": "replace",
+                "mutatedRef": [
+                  ["settings", "spec"]
+                ],
+                "description": "A DaemonSet ensures that all (or some) nodes run a copy of a Pod. It's typically used for running system daemons or agents on every node in a Kubernetes cluster."
+              }
+            }
+          ],
+          "deny": {
+            "from": [],
+            "to": []
+          }
+        }
+      },
+      {
+        "allow": {
+          "from":[
+            {
+              "kind": "PodTemplate",
+              "model": "kubernetes",
+              "patch": {
+                "patchStrategy": "replace",
+                "mutatorRef": [
+                  ["settings", "template"]
+                ],
+                "description": "A Pod template is a blueprint defining the configuration for creating Kubernetes pods, encapsulating specifications for containers, volumes, and other settings"
+              }
+            }
+          ],
+          "to": [
+            {
+              "kind": "Deployment",
+              "model": "kubernetes",
+              "patch": {
+                "patchStrategy": "replace",
+                "mutatedRef": [
+                  ["settings", "spec", "template"]
+                ],
+                "description": "Deployments use pod templates to define the desired state of pods, enabling easy scaling, rolling updates, and self-healing of applications within Kubernetes clusters, ensuring consistency and reliability during deployment operations."
+              }
+            },
+            {
+              "kind": "StatefulSet",
+              "model": "kubernetes",
+              "patch": {
+                "patchStrategy": "replace",
+                "mutatedRef": [
+                  ["settings", "spec", "template"]
+                ],
+                "description": "StatefulSets utilize pod templates to maintain stateful applications' unique identities and ordered scaling behaviors, ensuring persistent storage and network identifiers, crucial for databases and distributed systems' reliable operation."
+              }
+            },
+            {
+              "kind": "DaemonSet",
+              "model": "kubernetes",
+              "patch": {
+                "patchStrategy": "replace",
+                "mutatedRef": [
+                  ["settings", "spec", "template"]
+                ],
+                "description": "DaemonSets utilize pod templates to ensure specific pods run on designated nodes within the cluster, facilitating the deployment of essential system services such as logging, monitoring, and networking across the Kubernetes infrastructure, enhancing cluster management and operational efficiency."
+              }
+            },
+            {
+              "kind": "ReplicaSet",
+              "model": "kubernetes",
+              "patch": {
+                "patchStrategy": "replace",
+                "mutatedRef": [
+                  ["settings", "spec", "template"]
+                ],
+                "description": "ReplicaSets leverage pod templates to ensure the desired number of identical pod replicas are running, providing fault tolerance and high availability for applications by automatically managing pod lifecycle based on defined specifications."
+              }
+            },
+            {
+              "kind": "Job",
+              "model": "kubernetes",
+              "patch": {
+                "patchStrategy": "replace",
+                "mutatedRef": [
+                  ["settings", "spec", "template"]
+                ],
+                "description": "Jobs use pod templates to specify the container images, commands, and resources required for executing batch processing tasks reliably within Kubernetes clusters, ensuring consistency and repeatability in job execution."
+              }
+            }, 
+            {
+              "kind": "CronJob",
+              "model": "kubernetes",
+              "patch": {
+                "patchStrategy": "replace",
+                "mutatedRef": [
+                  ["settings", "spec", "jobTemplate", "spec", "template"]
+                ],
+                "description":"CronJobs employ pod templates to define periodic or scheduled tasks' configurations, automating the creation and execution of pods based on defined schedules, enabling efficient handling of repetitive tasks within Kubernetes clusters."
+              }
+            }
+          ],
+          "deny": {
+            "from": [],
+            "to": []
+          }
+        }
+      },
+      {
+        "allow": {
+          "from": [
+            {
+              "kind": "ControllerRevision",
+              "model": "kubernetes",
+              "patch": {
+                "patchStrategy": "replace",
+                "mutatorRef": [
+                  [
+                    "settings", "revision"
+                  ]
+                ],
+                "description": "ControllerRevisions are used to store the historical state of a ReplicaSet, Deployment, StatefulSet or Pod. They are used to rollback to a previous version of the resource.\n\nControllerRevisions are created when a ReplicaSet, Deployment, or StatefulSet is updated. They store the historical state of the resource, including the Pod template and the revision number."
+              }
+            }
+          ],
+          "to": [
+            {
+              "kind": "Deployment",
+              "model": "kubernetes",
+              "patch": {
+                "patchStrategy": "replace",
+                "mutatedRef": [
+                  [
+                    "settings",
+                    "spec",
+                    "revisionHistoryLimit"
+                  ]
+                ],
+                "description": "Deployments can be configured to store a certain number of ControllerRevisions. This is useful for rolling back to a previous version of the Deployment.\n\nThe revisionHistoryLimit field in the Deployment specification is used to configure the number of ControllerRevisions to store."
+              }
+            },
+            {
+              "kind": "StatefulSet",
+              "model": "kubernetes",
+              "patch": {
+                "patchStrategy": "replace",
+                "mutatedRef": [
+                  [
+                    "settings",
+                    "spec",
+                    "revisionHistoryLimit"
+                  ]
+                ],
+                "description": "StatefulSets can be configured to store a certain number of ControllerRevisions. This is useful for rolling back to a previous version of the StatefulSet.\n\nThe revisionHistoryLimit field in the StatefulSet specification is used to configure the number of ControllerRevisions to store."
+              }
+            },
+            {
+              "kind": "ReplicaSet",
+              "model": "kubernetes",
+              "patch": {
+                "patchStrategy": "replace",
+                "mutatedRef": [
+                  [
+                    "settings",
+                    "spec",
+                    "revisionHistoryLimit"
+                  ]
+                ],
+                "description": "ReplicaSets can be configured to store a certain number of ControllerRevisions. This is useful for rolling back to a previous version of the ReplicaSet.\n\nThe revisionHistoryLimit field in the ReplicaSet specification is used to configure the number of ControllerRevisions to store."
+              }
+            },
+            {
+              "kind": "Pod",
+              "model": "kubernetes",
+              "patch": {
+                "patchStrategy": "replace",
+                "mutatedRef": [
+                  [
+                    "settings",
+                    "metadata",
+                    "ownerReferences",
+                    "_",
+                    "controller",
+                    "revisionHistoryLimit"
+                  ]
+                ],
+                "description": "Pods can be configured to store a certain number of ControllerRevisions. This is useful for rolling back to a previous version of the Pod.\n\nThe revisionHistoryLimit field in the Pod specification is used to configure the number of ControllerRevisions to store."
+              }
+            }
+          ]
+        }
+      },
+      {
+        "allow": {
+          "from": [
+            {
+              "kind": "IngressClass",
+              "model": "kubernetes",
+              "patch": {
+                "patchStrategy": "replace",
+                "mutatorRef": [
+                  ["name"]
+                ],
+                "description": "IngressClass is a resource to specify class for Ingress to be used by the IngressController."
+              }
+            }
+          ],
+          "to": [
+            {
+              "kind": "Ingress",
+              "model": "kubernetes",
+              "patch": {
+                "patchStrategy": "replace",
+                "mutatedRef": [
+                  ["settings", "spec", "ingressClassName"]
+                ],
+                "description": "Ingress is a collection of rules that allow inbound connections to reach the services. IngressClass configures the class of Ingress resource which is then used by the Ingress Controller."
+              }
+            }
+          ]
+        },
+        "deny": {
+          "from": [],
+          "to": []
+        }
+      },
+      {
+        "allow": {
+          "from": [
+            {
+              "kind": "Deployment",
+              "model": "kubernetes",
+              "patch": {
+                "patchStrategy": "replace",
+                "mutatorRef": [
+                  ["settings", "spec", "selector", "labels"]
+                ], 
+                "description": " Deployments manage ReplicaSets and provide features such as rolling updates and rollback functionality. PDBs can be associated with Deployments to maintain availability during updates and ensure a minimum number of pods are available during the transition."
+              }
+            },
+            {
+              "kind": "ReplicaSet",
+              "model": "kubernetes",
+              "patch": {
+                "patchStrategy": "replace",
+                "mutatorRef": [
+                  ["settings", "spec", "selector", "labels"]
+                ],
+                "description": "ReplicaSets ensure a specified number of pod replicas are running at any given time. PDBs can be applied to ReplicaSets to enforce constraints on how many pods can be disrupted at once during scaling operations or node maintenance."
+              }
+            }, 
+            {
+              "kind": "StatefulSet",
+              "model": "kubernetes",
+              "patch": {
+                "patchStrategy": "replace",
+                "mutatorRef": [
+                  ["settings", "spec", "selector", "labels"]
+                ],
+                "description": "StatefulSets are used for stateful applications that require stable, unique network identifiers and persistent storage. PDBs can be used with StatefulSets to control pod disruptions and ensure data integrity during maintenance or scaling."
+              }
+            }, 
+            {
+              "kind": "DaemonSet",
+              "model": "kubernetes",
+              "patch": {
+                "patchStrategy": "replace",
+                "mutatorRef": [
+                  ["settings", "spec", "selector", "labels"]
+                ],
+                "description": "DaemonSets ensure that a copy of a pod runs on each node in the cluster. PDBs can be used to prevent too many pods from being disrupted simultaneously during node maintenance or upgrades, ensuring that essential services provided by DaemonSets remain available."
+              }
+            }
+          ],
+          "to": [
+            {
+              "kind": "PodDisruptionBudget",
+              "model": "kubernetes",
+              "patch": {
+                "patchStrategy": "replace",
+                "mutatedRef": [
+                  ["settings", "spec", "selector", "matchLabels"]
                 ]
-              ],
-              "description": "WASM filter configuration to be applied to Envoy Filter."
-            }
+              },
+              "description": "In Kubernetes, Pod Distribution Budgets (PDBs) are used to ensure that a certain number or percentage of pods are running on particular nodes or within particular zones."
+            }
+          ]
+        },
+        "deny": {
+          "from": [],
+          "to": []
+        }
+      },
+      {
+        "allow": {
+          "from":[
+            {
+              "kind": "Job",
+              "model": "kubernetes",
+              "patch": {
+                "patchStrategy": "replace",
+                "mutatorRef": [
+                  ["settings", "spec"]
+                ],
+                "description": "A Job in Kubernetes is a resource used to run pods to completion. A job can be scheduled to run at a specific time/interval using CronJob."
+              }
+            }
+          ],
+          "to": [
+            {
+              "kind": "CronJob",
+              "model": "kubernetes",
+              "patch": {
+                "patchStrategy": "replace",
+                "mutatedRef": [
+                  ["settings", "spec", "jobTemplate", "spec"]
+                ],
+                "description": "A CronJob in Kubernetes schedules and manages the execution of Jobs based on a time or schedule specification."
+              }
+            }
+          ],
+          "deny": {
+            "from": [],
+            "to": []
           }
-        ],
-        "to": [
-          {
-            "kind": "EnvoyFilter",
-            "model": "istio-base",
-            "patch": {
-              "patchStrategy": "replace",
-              "mutatedRef": [
-                [
-                  "settings",
-                  "configPatches",
-                  "_",
-                  "patch",
-                  "value"
-                ]
-              ],
-              "description": "Receive the WASM filter configuration."
-            }
-          },
-          {
-            "kind": "WasmPlugin",
-            "model": "istio-base",
-            "patch": {
-              "patchStrategy": "replace",
-              "mutatedRef": [
-                [
-                  "settings",
-                  "pluginConfig"
-                ],
-                [
-                  "settings",
-                  "spec",
-                  "url"
-                ]
-              ],
-              "description": "Receive the WASM filter configuration."
-            }
+        }
+      },
+      {
+        "allow": {
+          "from":[
+            {
+              "kind": "StorageClass",
+              "model": "kubernetes",
+              "patch": {
+                "patchStrategy": "replace",
+                "mutatorRef": [
+                  ["name"]
+                ],
+                "description": "StorageClass is used in conjunction with PVC that allow Pods to dynamically request a new storage."
+              }
+            }
+          ],
+          "to": [
+            {
+              "kind": "PersistentVolumeClaim",
+              "model": "kubernetes",
+              "patch": {
+                "patchStrategy": "replace",
+                "mutatedRef": [
+                  ["settings", "spec", "storageClassName"]
+                ],
+                "description": "A PersistentVolumeClaim in Kubernetes requests storage from a StorageClass, defining the requirements for dynamically provisioned volumes."
+              }
+            },
+            {
+              "kind": "CSIStorageCapacity",
+              "model": "kubernetes",
+              "patch": {
+                "patchStrategy": "replace",
+                "mutatedRef": [
+                  ["settings", "spec", "storageClassName"]
+                ],
+                "description": "A CSIStorageCapacity gets produced by a CSI driver in the namespace where the driver is installed. Each CSIStorageCapacity contains capacity information for one Storage Class and defines which nodes have access to that storage."
+              }
+            }
+          ],
+          "deny": {
+            "from": [],
+            "to": []
           }
-        ]
+        }
       },
-      "deny": {
-        "from": [],
-        "to": []
-      }
-    },
-    {
-      "allow": {
-        "from": [
-          {
-            "kind": "ConfigMap",
-            "model": "kubernetes",
-            "patch": {
-              "patchStrategy": "replace",
-              "mutatorRef": [
-                [
-                  "name"
-                ]
-              ],
-              "description": "In Kubernetes, ConfigMaps are a versatile resource that can be referenced by various other resources to provide configuration data to applications or other Kubnernetes resources.\n\nBy referencing ConfigMaps in these various contexts, you can centralize and manage configuration data more efficiently, allowing for easier updates, versioning, and maintenance of configurations in a Kubernetes environment."
-            }
+      {
+        "allow": {
+          "from":[
+            {
+              "kind": "PriorityClass",
+              "model": "kubernetes",
+              "patch": {
+                "patchStrategy": "replace",
+                "mutatorRef": [
+                  ["name"]
+                ],
+                "description": "PriorityClass in Kubernetes assigns importance levels to Pods, influencing scheduling decisions. The name of the PriorityClass is referenced by other Kubernetes components for scheduling preference."
+              }
+            }
+          ],
+          "to": [
+            {
+              "kind": "Pod",
+              "model": "kubernetes",
+              "patch": {
+                "patchStrategy": "replace",
+                "mutatedRef": [
+                  ["settings", "spec", "priorityClassName"]
+                ],
+                "description": "Pods inherit the name of PriorityClass, dictating a Pod's priority in scheduling."
+              }
+            },
+            {
+              "kind": "PodTemplate",
+              "model": "kubernetes",
+              "patch": {
+                "patchStrategy": "replace",
+                "mutatedRef": [
+                  ["settings", "spec", "spec", "priorityClassName"]
+                ],
+                "description": "PodTemplate specifies the name of PriorityClass, guiding Kubernetes controllers to assign priority to Pods created from the PodTemplate, influencing scheduling behavior of the Pod accordingly."
+              }
+            },
+            {
+              "kind": "Deployment",
+              "model": "kubernetes",
+              "patch": {
+                "patchStrategy": "replace",
+                "mutatedRef": [
+                  ["settings", "spec", "template", "spec", "priorityClassName"]
+                ],
+                "description": "Deployments can specify a PriorityClass, ensuring Pods created by the Deployment inherit priority levels for scheduling."
+              }
+            },
+            {
+              "kind": "StatefulSet",
+              "model": "kubernetes",
+              "patch": {
+                "patchStrategy": "replace",
+                "mutatedRef": [
+                  ["settings", "spec", "template", "spec", "priorityClassName"]
+                ],
+                "description": "StatefulSets manage stateful applications. PriorityClass can be applied to StatefulSets to prioritize the scheduling of the StatefulSet-managed Pods."
+              }
+            },
+            {
+              "kind": "DaemonSet",
+              "model": "kubernetes",
+              "patch": {
+                "patchStrategy": "replace",
+                "mutatedRef": [
+                  ["settings", "spec", "template", "spec", "priorityClassName"]
+                ],
+                "description": "DaemonSets ensure all nodes run a copy of a Pod. PriorityClass can be applied to prioritize the scheduling of the DaemonSet-managed Pods ."
+              }
+            },
+            {
+              "kind": "ReplicaSet",
+              "model": "kubernetes",
+              "patch": {
+                "patchStrategy": "replace",
+                "mutatedRef": [
+                  ["settings", "spec", "template", "spec", "priorityClassName"]
+                ],
+                "description": "ReplicaSets inherit PriorityClass from Pod templates, ensuring consistent priority levels for all Pods managed by the ReplicaSet."
+              }
+            },
+            {
+              "kind": "Job",
+              "model": "kubernetes",
+              "patch": {
+                "patchStrategy": "replace",
+                "mutatedRef": [
+                  ["settings", "spec", "template", "spec", "priorityClassName"]
+                ],
+                "description": "A Job in Kubernetes inherits the name of the PriorityClass. PriorityClass in Kubernetes influences Job scheduling, ensuring high-priority Jobs execute first."
+              }
+            },
+            {
+              "kind": "CronJob",
+              "model": "kubernetes",
+              "patch": {
+                "patchStrategy": "replace",
+                "mutatedRef": [
+                  ["settings", "spec", "jobTemplate", "spec", "template", "spec", "priorityClassName"]
+                ],
+                "description": "CronJobs can use PriorityClass to prioritize the scheduled job execution, ensuring CronJobs are scheduled for execution in accordance with the precedence specified in the associated PriorityClass."
+              }
+            }
+          ],
+          "deny": {
+            "from": [],
+            "to": []
           }
-        ],
-        "to": [
-          {
-            "kind": "Deployment",
-            "model": "kubernetes",
-            "patch": {
-              "patchStrategy": "replace",
-              "mutatedRef": [
-                [
-                  "settings",
-                  "spec",
-                  "template",
-                  "spec",
-                  "containers",
-                  "_",
-                  "envFrom",
-                  "0",
-                  "configMapRef",
-                  "name"
-                ]
-              ],
-              "description": "Deployments can reference ConfigMaps to inject configuration data into the Pods they manage. This is useful for maintaining consistent configuration across replica sets.\n\nThe keys from the ConfigMap will be exposed as environment variables to the containers within the pods managed by the Deployment."
-            }
-          },
-          {
-            "kind": "StatefulSet",
-            "model": "kubernetes",
-            "patch": {
-              "patchStrategy": "replace",
-              "mutatedRef": [
-                [
-                  "settings",
-                  "spec",
-                  "template",
-                  "spec",
-                  "containers",
-                  "_",
-                  "envFrom",
-                  "0",
-                  "configMapRef",
-                  "name"
-                ]
-              ],
-              "description": "StatefulSets can use ConfigMaps to provide configuration data to their pods in a similar way to Deployments.\n\nConfigMaps can be referenced in the Pod template specification of a StatefulSet to provide configuration data to each pod in a consistent manner."
-            }
-          },
-          {
-            "kind": "DaemonSet",
-            "model": "kubernetes",
-            "patch": {
-              "patchStrategy": "replace",
-              "mutatedRef": [
-                [
-                  "settings",
-                  "spec",
-                  "template",
-                  "spec",
-                  "containers",
-                  "_",
-                  "envFrom",
-                  "0",
-                  "configMapRef",
-                  "name"
-                ]
-              ],
-              "description": "DaemonSets, which ensure that a copy of a pod runs on each node, can utilize ConfigMaps to supply configuration data to their pods.\n\nThe keys from the ConfigMap will be exposed as environment variables to the containers within the pods managed by the DaemonSet."
-            }
-          },
-          {
-            "kind": "ReplicaSet",
-            "model": "kubernetes",
-            "patch": {
-              "patchStrategy": "replace",
-              "mutatedRef": [
-                [
-                  "settings",
-                  "spec",
-                  "template",
-                  "spec",
-                  "containers",
-                  "_",
-                  "envFrom",
-                  "0",
-                  "configMapRef",
-                  "name"
-                ]
-              ],
-              "description": "When deploying applications using ReplicaSets, you may need to configure each replica with specific settings, such as environment variables or configuration files. ConfigMaps can be referenced in the Pod template specification of a ReplicaSet to provide configuration data to each replica pod.DaemonSets, which ensure that a copy of a pod runs on each node, can utilize ConfigMaps to supply configuration data to their pods.\n\nThe keys from the ConfigMap will be exposed as environment variables to the containers within the pods managed by the ReplicaSet."
-            }
-          },
-          {
-            "kind": "Pod",
-            "model": "kubernetes",
-            "patch": {
-              "patchStrategy": "replace",
-              "mutatedRef": [
-                [
-                  "settings",
-                  "spec",
-                  "containers",
-                  "_",
-                  "envFrom",
-                  "0",
-                  "configMapRef",
-                  "name"
-                ]
-              ],
-              "description": "ConfigMaps can be referenced in the Pod specification to inject configuration data into the Pod's environment.\n\nThe keys from the ConfigMap will be exposed as environment variables to the container within the Pod."
-            }
-          },
-          {
-            "kind": "Job",
-            "model": "kubernetes",
-            "patch": {
-              "patchStrategy": "replace",
-              "mutatedRef": [
-                [
-                  "settings",
-                  "spec",
-                  "template",
-                  "spec",
-                  "containers",
-                  "_",
-                  "envFrom",
-                  "0",
-                  "configMapRef",
-                  "name"
-                ]
-              ],
-              "description": "ConfigMaps can be referenced in the Pod template specification within the Job definition to inject configuration data into the pods.\n\nThe keys from the ConfigMap will be exposed as environment variables to the container within the pod created by the Job."
-            }
-          },
-          {
-            "kind": "CronJob",
-            "model": "kubernetes",
-            "patch": {
-              "patchStrategy": "replace",
-              "mutatedRef": [
-                [
-                  "settings",
-                  "spec",
-                  "jobTemplate",
-                  "spec",
-                  "template",
-                  "spec",
-                  "containers",
-                  "_",
-                  "envFrom",
-                  "0",
-                  "configMapRef",
-                  "name"
-                ]
-              ],
-              "description": "ConfigMaps can be referenced in the Pod template specification within the CronJob definition to inject configuration data into the pods.\n\nThe keys from the ConfigMap will be exposed as environment variables to the container within the pod created by the CronJob."
-            }
-          }
-        ]
+        }
       },
-      "deny": {
-        "from": [],
-        "to": []
-      }
-    },
-    {
-      "allow": {
-        "from": [
-          {
-            "kind": "Pod",
-            "model": "kubernetes",
-            "patch": {
-              "patchStrategy": "replace",
-              "mutatorRef": [
-                [
-                  "name"
-                ],
-                [
-                  "namespace"
-                ],
-                [
-                  "kind"
-                ],
-                [
-                  "apiVersion"
-                ]
-              ],
-              "description": "A Pod establishes an inventory relationship with Events. Pod specifications are patched with Event specifications to enable monitoring of Pod-related events, providing insights into their lifecycle and behavior within the cluster."
-            }
-          },
-          {
-            "kind": "Deployment",
-            "model": "kubernetes",
-            "patch": {
-              "patchStrategy": "replace",
-              "mutatorRef": [
-                [
-                  "name"
-                ],
-                [
-                  "namespace"
-                ],
-                [
-                  "kind"
-                ],
-                [
-                  "apiVersion"
-                ]
-              ],
-              "description": "A Deployment establishes an inventory relationship with Events. Deployment specifications are patched with Event specifications so that the Deployment can be monitored for events."
-            }
-          },
-          {
-            "kind": "StatefulSet",
-            "model": "kubernetes",
-            "patch": {
-              "patchStrategy": "replace",
-              "mutatorRef": [
-                [
-                  "name"
-                ],
-                [
-                  "namespace"
-                ],
-                [
-                  "kind"
-                ],
-                [
-                  "apiVersion"
-                ]
-              ],
-              "description": "A StatefulSet forms an inventory relationship with Events. StatefulSet configurations are integrated with Event specifications, facilitating the monitoring of StatefulSet events such as scaling, updates, and state transitions for effective management of stateful applications."
-            }
-          },
-          {
-            "kind": "ReplicaSet",
-            "model": "kubernetes",
-            "patch": {
-              "patchStrategy": "replace",
-              "mutatorRef": [
-                [
-                  "name"
-                ],
-                [
-                  "namespace"
-                ],
-                [
-                  "kind"
-                ],
-                [
-                  "apiVersion"
-                ]
-              ],
-              "description": "A ReplicaSet establishes an inventory relationship with Events. ReplicaSet configurations are synchronized with Event specifications, allowing the monitoring of ReplicaSet events such as pod creation, deletion, and scaling activities to maintain desired pod replicas."
-            }
-          },
-          {
-            "kind": "Service",
-            "model": "kubernetes",
-            "patch": {
-              "patchStrategy": "replace",
-              "mutatorRef": [
-                [
-                  "name"
-                ],
-                [
-                  "namespace"
-                ],
-                [
-                  "kind"
-                ],
-                [
-                  "apiVersion"
-                ]
-              ],
-              "description": "A Service maintains an inventory relationship with Events. Service definitions are aligned with Event specifications, enabling the monitoring of Service-related events such as service creation, endpoint updates, and load balancing activities to ensure seamless communication within the cluster."
-            }
-          },
-          {
-            "kind": "ConfigMap",
-            "model": "kubernetes",
-            "patch": {
-              "patchStrategy": "replace",
-              "mutatorRef": [
-                [
-                  "name"
-                ],
-                [
-                  "namespace"
-                ],
-                [
-                  "kind"
-                ],
-                [
-                  "apiVersion"
-                ]
-              ],
-              "description": "A ConfigMap forms an inventory relationship with Events. ConfigMap specifications are patched with Event specifications, allowing the monitoring of ConfigMap events such as creation, updates, and usage, enabling dynamic configuration management within the cluster."
-            }
-          },
-          {
-            "kind": "Secret",
-            "model": "kubernetes",
-            "patch": {
-              "patchStrategy": "replace",
-              "mutatorRef": [
-                [
-                  "name"
-                ],
-                [
-                  "namespace"
-                ],
-                [
-                  "kind"
-                ],
-                [
-                  "apiVersion"
-                ]
-              ],
-              "description": "A Secret establishes an inventory relationship with Events. Secret configurations are synchronized with Event specifications, facilitating the monitoring of Secret events such as creation, updates, and usage, ensuring secure handling of sensitive information within the cluster."
-            }
-          }
-        ],
-        "to": [
-          {
-            "kind": "Event",
-            "model": "kubernetes",
-            "patch": {
-              "patchStrategy": "replace",
-              "mutatedRef": [
-                ["settings", "regarding", "name"],
-                ["settings", "regarding", "namespace"],
-                ["settings", "regarding", "kind"],
-                ["settings", "regarding", "apiVersion"]
-              ],
-              "description": "In Kubernetes, Events serve as a crucial mechanism for observing and tracking the state changes and activities within the cluster. They offer valuable information about resource creation, updates, errors, and other significant occurrences, aiding administrators and developers in troubleshooting, monitoring, and maintaining the health and performance of their applications."
-            }
-          }
-        ]
-      }
-    },
-    {
-      "allow": {
-        "from": [
-          {
-            "kind": "Secret",
-            "model": "kubernetes",
-            "patch": {
-              "patchStrategy": "replace",
-              "mutatorRef": [
-                [
-                  "name"
-                ]
-              ],
-              "description": "In Kubernetes, Secrets are versatile resources that can be referenced by various other resources to provide configuration data to applications or other Kubernetes resources securely.\n\nBy referencing Secrets in these various contexts, you can centralize and manage configuration data more efficiently, allowing for easier updates, versioning, and maintenance of configurations in a Kubernetes environment."
-            }
-          }
-        ],
-        "to": [
-          {
-            "kind": "Deployment",
-            "model": "kubernetes",
-            "patch": {
-              "patchStrategy": "replace",
-              "mutatedRef": [
-                [
-                  "settings",
-                  "spec",
-                  "template",
-                  "spec",
-                  "containers",
-                  "_",
-                  "envFrom",
-                  "0",
-                  "secretRef",
-                  "name"
-                ]
-              ],
-              "description": "Deployments can reference Secrets to inject confidential configuration data into the Pods they manage. This is useful for maintaining consistent configuration across replica sets.\n\nThe keys from the Secret will be exposed as environment variables to the containers within the pods managed by the Deployment."
-            }
-          },
-          {
-            "kind": "StatefulSet",
-            "model": "kubernetes",
-            "patch": {
-              "patchStrategy": "replace",
-              "mutatedRef": [
-                [
-                  "settings",
-                  "spec",
-                  "template",
-                  "spec",
-                  "containers",
-                  "_",
-                  "envFrom",
-                  "0",
-                  "secretRef",
-                  "name"
-                ]
-              ],
-              "description": "StatefulSets can use Secrets to provide confidential configuration data to their pods in a similar way to Deployments.\n\nSecrets can be referenced in the Pod template specification of a StatefulSet to provide configuration data to each pod in a consistent manner."
-            }
-          },
-          {
-            "kind": "DaemonSet",
-            "model": "kubernetes",
-            "patch": {
-              "patchStrategy": "replace",
-              "mutatedRef": [
-                [
-                  "settings",
-                  "spec",
-                  "template",
-                  "spec",
-                  "containers",
-                  "_",
-                  "envFrom",
-                  "0",
-                  "secretRef",
-                  "name"
-                ]
-              ],
-              "description": "DaemonSets, which ensure that a copy of a pod runs on each node, can utilize Secret to supply confidential configuration data to their pods.\n\nThe keys from the Secret will be exposed as environment variables to the containers within the pods managed by the DaemonSet."
-            }
-          },
-          {
-            "kind": "ReplicaSet",
-            "model": "kubernetes",
-            "patch": {
-              "patchStrategy": "replace",
-              "mutatedRef": [
-                [
-                  "settings",
-                  "spec",
-                  "template",
-                  "spec",
-                  "containers",
-                  "_",
-                  "envFrom",
-                  "0",
-                  "secretRef",
-                  "name"
-                ]
-              ],
-              "description": "When deploying applications using ReplicaSets, you may need to configure each replica with specific settings, such as environment variables or configuration files. Secrets can be referenced in the Pod template specification of a ReplicaSet to provide configuration data to each replica pod."
-            }
-          },
-          {
-            "kind": "Pod",
-            "model": "kubernetes",
-            "patch": {
-              "patchStrategy": "replace",
-              "mutatedRef": [
-                [
-                  "settings",
-                  "spec",
-                  "containers",
-                  "_",
-                  "envFrom",
-                  "0",
-                  "secretRef",
-                  "name"
-                ]
-              ],
-              "description": "Secret can be referenced in the Pod specification to inject confidential configuration data into the Pod's environment.\n\nThe keys from the Secret will be exposed as environment variables to the container within the Pod."
-            }
-          },
-          {
-            "kind": "Job",
-            "model": "kubernetes",
-            "patch": {
-              "patchStrategy": "replace",
-              "mutatedRef": [
-                [
-                  "settings",
-                  "spec",
-                  "template",
-                  "spec",
-                  "containers",
-                  "_",
-                  "envFrom",
-                  "0",
-                  "secretRef",
-                  "name"
-                ]
-              ],
-              "description": "Secret can be referenced in the Pod template specification within the Job definition to inject confidential configuration data into the pods.\n\nThe keys from the Secret will be exposed as environment variables to the container within the pod created by the Job."
-            }
-          },
-          {
-            "kind": "CronJob",
-            "model": "kubernetes",
-            "patch": {
-              "patchStrategy": "replace",
-              "mutatedRef": [
-                [
-                  "settings",
-                  "spec",
-                  "jobTemplate",
-                  "spec",
-                  "template",
-                  "spec",
-                  "containers",
-                  "_",
-                  "envFrom",
-                  "0",
-                  "secretRef",
-                  "name"
-                ]
-              ],
-              "description": "Secret can be referenced in the Pod template specification within the CronJob definition to inject confidential configuration data into the pods.\n\nThe keys from the Secret will be exposed as environment variables to the container within the pod created by the CronJob."
-            }
-          }
-        ]
-      }
-    },
-    {
-      "allow": {
-        "from": [
-          {
-            "kind": "CSIDriver",
-            "model": "kubernetes",
-            "patch": {
-              "patchStrategy": "replace",
-              "mutatorRef": [
-                [
-                  "name"
-                ]
-              ],
-              "description": "CSI drivers are responsible for the actual operations of a CSI volume. They are responsible for communicating with the external storage provider and exposing the volume to the kubelet.\n\nCSI drivers are installed on the cluster as a CustomResourceDefinition (CRD) and a DaemonSet. The CRD is used to create a CSIDriver object, which is used to configure the CSI driver. The DaemonSet is used to deploy the CSI driver to each node in the cluster."
-            }
-          }
-        ],
-        "to": [
-          {
-            "kind": "Pod",
-            "model": "kubernetes",
-            "patch": {
-              "patchStrategy": "replace",
-              "mutatedRef": [
-                [
-                  "settings",
-                  "spec",
-                  "volumes",
-                  "_",
-                  "csi",
-                  "driver"
-                ]
-              ],
-              "description": "CSI drivers are used to provide persistent storage to Pods. The CSI driver is configured in the Pod specification.\n\nThe CSI driver is configured in the Pod specification using the csi.volume.kubernetes.io annotation. The CSI driver is configured in the Pod specification using the csi.volume.kubernetes.io annotation."
-            }
-          },
-          {
-            "kind": "Deployment",
-            "model": "kubernetes",
-            "patch": {
-              "patchStrategy": "replace",
-              "mutatedRef": [
-                [
-                  "settings",
-                  "spec",
-                  "template",
-                  "spec",
-                  "volumes",
-                  "_",
-                  "csi",
-                  "driver"
-                ]
-              ],
-              "description": "CSI drivers are used to provide persistent storage to Pods. The CSI driver is configured in the Pod specification.\n\nThe CSI driver is configured in the Pod specification using the csi.volume.kubernetes.io annotation. The CSI driver is configured in the Pod specification using the csi.volume.kubernetes.io annotation."
-            }
-          },
-          {
-            "kind": "StatefulSet",
-            "model": "kubernetes",
-            "patch": {
-              "patchStrategy": "replace",
-              "mutatedRef": [
-                [
-                  "settings",
-                  "spec",
-                  "template",
-                  "spec",
-                  "volumes",
-                  "_",
-                  "csi",
-                  "driver"
-                ]
-              ],
-              "description": "CSI drivers are used to provide persistent storage to Pods. The CSI driver is configured in the Pod specification.\n\nThe CSI driver is configured in the Pod specification using the csi.volume.kubernetes.io annotation. The CSI driver is configured in the Pod specification using the csi.volume.kubernetes.io annotation."
-            }
-          },
-          {
-            "kind": "DaemonSet",
-            "model": "kubernetes",
-            "patch": {
-              "patchStrategy": "replace",
-              "mutatedRef": [
-                [
-                  "settings",
-                  "spec",
-                  "template",
-                  "spec",
-                  "volumes",
-                  "_",
-                  "csi",
-                  "driver"
-                ]
-              ],
-              "description": "CSI drivers are used to provide persistent storage to Pods. The CSI driver is configured in the Pod specification.\n\nThe CSI driver is configured in the Pod specification using the csi.volume.kubernetes.io annotation. The CSI driver is configured in the Pod specification using the csi.volume.kubernetes.io annotation."
-            }
-          },
-          {
-            "kind": "ReplicaSet",
-            "model": "kubernetes",
-            "patch": {
-              "patchStrategy": "replace",
-              "mutatedRef": [
-                [
-                  "settings",
-                  "spec",
-                  "template",
-                  "spec",
-                  "volumes",
-                  "_",
-                  "csi",
-                  "driver"
-                ]
-              ],
-              "description": "CSI drivers are used to provide persistent storage to Pods. The CSI driver is configured in the Pod specification.\n\nThe CSI driver is configured in the Pod specification using the csi.volume.kubernetes.io annotation. The CSI driver is configured in the Pod specification using the csi.volume.kubernetes.io annotation."
-            }
-          },
-          {
-            "kind": "CronJob",
-            "model": "kubernetes",
-            "patch": {
-              "patchStrategy": "replace",
-              "mutatedRef": [
-                [
-                  "settings",
-                  "spec",
-                  "jobTemplate",
-                  "spec",
-                  "template",
-                  "spec",
-                  "volumes",
-                  "_",
-                  "csi",
-                  "driver"
-                ]
-              ],
-              "description": "CSI drivers are used to provide persistent storage to Pods. The CSI driver is configured in the Pod specification.\n\nThe CSI driver is configured in the Pod specification using the csi.volume.kubernetes.io annotation. The CSI driver is configured in the Pod specification using the csi.volume.kubernetes.io annotation."
-            }
-          },
-          {
-            "kind": "Job",
-            "model": "kubernetes",
-            "patch": {
-              "patchStrategy": "replace",
-              "mutatedRef": [
-                [
-                  "settings",
-                  "spec",
-                  "template",
-                  "spec",
-                  "volumes",
-                  "_",
-                  "csi",
-                  "driver"
-                ]
-              ],
-              "description": "CSI drivers are used to provide persistent storage to Pods. The CSI driver is configured in the Pod specification.\n\nThe CSI driver is configured in the Pod specification using the csi.volume.kubernetes.io annotation. The CSI driver is configured in the Pod specification using the csi.volume.kubernetes.io annotation."
-            }
-          },
-          {
-            "kind": "CSINode",
-            "model": "kubernetes",
-            "patch": {
-              "patchStrategy": "replace",
-              "mutatedRef": [
-                [
-                  "settings",
-                  "spec",
-                  "drivers",
-                  "_",
-                  "name"
-                ]
-              ],
-              "description": "CSI drivers generate node specific information. Instead of storing this in the Kubernetes Node API Object, a new CSI specific Kubernetes CSINode object is used which can reference the CSI Drivers."
-            }
-          }
-        ]
+      {
+        "allow": {
+          "from": [
+            {
+              "kind": "PersistentVolume",
+              "model": "kubernetes",
+              "patch": {
+                "patchStrategy": "replace",
+                "mutatorRef": [
+                  ["name"]
+                ],
+                "description": "PersistentVolume in Kubernetes provides durable storage for Pods, ensuring data persistence across Pod restarts and rescheduling."
+              }
+            }
+          ],
+          "to": [
+            {
+              "kind": "VolumeAttachment",
+              "model": "kubernetes",
+              "patch": {
+                "patchStrategy": "replace",
+                "mutatedRef": [
+                  ["settings", "spec", "source", "persistentVolumeName"]
+                ],
+                "description": "VolumeAttachment in Kubernetes facilitates the attachment of a PersistentVolume to a node, enabling its utilization by Pods on that node."
+              }
+            }
+          ]
+        },
+        "deny": {
+          "from": [],
+          "to": []
+        }
       },
-      "deny": {
-        "from": [],
-        "to": []
-      }
-    },
-    {
-      "allow": {
-        "from": [
-          {
-            "kind": "Deployment",
-            "model": "kubernetes",
-            "patch": {
-              "patchStrategy": "replace",
-              "mutatorRef": [
-                ["apiVersion"], 
-                ["name"], 
-                ["type"]
-              ],
-              "description": "Allow Horizontal Pod Autoscaler to scale based on observed metrics for Deployments."
-            }
-          },
-          {
-            "kind": "StatefulSet",
-            "model": "kubernetes",
-            "patch": {
-              "patchStrategy": "replace",
-              "mutatorRef": [
-                ["apiVersion"], 
-                ["name"], 
-                ["type"]
-              ],
-              "description": "Allow Horizontal Pod Autoscaler to scale based on observed metrics for StatefulSet."
-            }
-          },
-          {
-            "kind": "ReplicaSet",
-            "model": "kubernetes",
-            "patch": {
-              "patchStrategy": "replace",
-              "mutatorRef": [
-                ["apiVersion"], 
-                ["name"], 
-                ["type"]
-              ],
-              "description": "Allow Horizontal Pod Autoscaler to scale based on observed metrics for ReplicaSet."
-            }
-          }
-        ],
-        "to": [
-          {
-            "kind": "HorizontalPodAutoscaler",
-            "model": "kubernetes",
-            "patch": {
-              "patchStrategy": "replace",
-              "mutatedRef": [
-                ["settings", "spec", "scaleTargetRef", "apiVersion"], 
-                ["settings", "spec", "scaleTargetRef", "name"], 
-                ["settings", "spec", "scaleTargetRef", "kind"]
-              ],
-              "description": "Horizontal Pod Autoscaler automatically scales the number of pods in a replication controller, deployment, replica set or stateful set based on observed CPU utilization (or, with custom metrics support, on some other application-provided metrics). Horizontal Pod Autoscaling does not apply to objects that can't be scaled, for example, DaemonSets."
-            }
-          }
-        ]
-      },
-      "deny": {
-        "from": [],
-        "to": []
-      }
-    },
-    {
-      "allow": {
-        "from": [
-          {
-            "kind": "Deployment",
-            "model": "kubernetes",
-            "patch": {
-              "patchStrategy": "replace",
-              "mutatorRef": [
-                ["name"],
-                ["kind"],
-                ["apiVersion"]
-              ],
-              "description": "A Deployment in Kubernetes orchestrates the rollout and management of application replicas. By integrating leases into Deployment strategies, Kubernetes maintains control over the deployment process, orchestrating rolling updates or rollbacks with precision and reliability, thus ensuring seamless transitions and high availability of your application."
-            }
-          },
-          {
-            "kind": "StatefulSet",
-            "model": "kubernetes",
-            "patch": {
-              "patchStrategy": "replace",
-              "mutatorRef": [
-                ["name"],
-                ["kind"],
-                ["apiVersion"]
-              ],
-              "description": "A StatefulSet in Kubernetes is designed for managing stateful applications, providing stable, unique network identifiers, and persistent storage. By integrating leases within StatefulSets, Kubernetes guarantees precise ordering during updates or scaling events, maintaining the integrity of the application's state across pods and ensuring data consistency and reliability throughout the cluster."
-            }
-          },  
-          {
-            "kind": "DaemonSet",
-            "model": "kubernetes",
-            "patch": {
-              "patchStrategy": "replace",
-              "mutatorRef": [
-                ["name"],
-                ["kind"],
-                ["apiVersion"]
-              ],
-              "description": " A DaemonSet in Kubernetes ensures that a copy of a pod runs on all or certain nodes in the cluster. By incorporating leases within the DaemonSet configuration, Kubernetes ensures that each node hosts exactly one instance of the designated pod, maintaining uniformity and consistency across the cluster while efficiently managing resources and updates."
-            }
-          },
-          {
-            "kind": "ReplicaSet",
-            "model": "kubernetes",
-            "patch": {
-              "patchStrategy": "replace",
-              "mutatorRef": [
-                ["name"],
-                ["kind"],
-                ["apiVersion"]
-              ],
-              "description": "ReplicaSets in Kubernetes ensure a specified number of pod replicas are running at any given time. By incorporating leases within ReplicaSets, Kubernetes ensures fault tolerance and scalability by automatically replacing failed or terminated pods, maintaining the desired replica count and preserving the availability and performance of your application."
-            }
-          }
-        ],
-        "to": [
-          {
-            "kind": "Lease",
-            "model": "kubernetes",
-            "patch": {
-              "patchStrategy": "replace",
-              "mutatedRef": [
-                ["ownerReferences", "_", "name"],
-                ["ownerReferences", "_", "kind"],
-                ["ownerReferences", "_", "apiVersion"]
-              ],
-              "description": "A Lease is a mechanism used for coordinating activities between multiple instances of a controller, ensuring that only one instance is actively performing certain tasks at any given time."
-            }
-          }
-        ]
-      },
-      "deny": {
-        "from": [],
-        "to": []
-      }
-    },
-    {
-      "allow": {
-        "from": [
-          {
-            "kind": "ReplicationController",
-            "model": "kubernetes",
-            "patch": {
-              "patchStrategy": "replace",
-              "mutatorRef": [
-                ["settings", "spec"]
-              ],
-              "description": "In Kubernetes, Replication Controllers  are used to ensure that a specified number of pod replicas are running at any given time."
-            }
-          }
-        ],
-        "to": [
-          {
-            "kind": "Deployment",
-            "model": "kubernetes",
-            "patch": {
-              "patchStrategy": "replace",
-              "mutatedRef": [
-                ["settings", "spec"]
-              ],
-              "description": "A Deployment manages a set of identical Pods, often referred to as a ReplicaSet. Replication Controller provides declarative updates to applications, managing the deployment and scaling of Pods."
-            }
-          },
-          {
-            "kind": "ReplicaSet",
-            "model": "kubernetes",
-            "patch": {
-              "patchStrategy": "replace",
-              "mutatedRef": [
-                ["settings", "spec"]
-              ],
-              "description": "ReplicaSet use Replication Controllers internally to manage the desired number of replicas. Replication Controllers ensure that if a Pod fails or is deleted, a new Pod is created to maintain the desired number of replicas. "
-            }
-          },
-          {
-            "kind": "StatefulSet",
-            "model": "kubernetes",
-            "patch": {
-              "patchStrategy": "replace",
-              "mutatedRef": [
-                ["settings", "spec"]
-              ],
-              "description": "A StatefulSet manages the deployment and scaling of a set of Pods, and provides guarantees about the ordering and uniqueness of these Pods. StatefulSets are used for stateful applications, such as databases."
-            }
-          },
-          {
-            "kind": "DaemonSet",
-            "model": "kubernetes",
-            "patch": {
-              "patchStrategy": "replace",
-              "mutatedRef": [
-                ["settings", "spec"]
-              ],
-              "description": "A DaemonSet ensures that all (or some) nodes run a copy of a Pod. It's typically used for running system daemons or agents on every node in a Kubernetes cluster."
-            }
-          }
-        ],
+      {
+        "allow": {
+          "from": [
+            {
+              "kind": "LimitRange",
+              "model": "kubernetes",
+              "patch": {
+                "patchStrategy": "replace",
+                "mutatedRef": [
+                  ["spec", "limits", "_", "default", "memory"],
+                  ["spec", "limits", "_", "default", "cpu"],
+                  ["spec", "limits", "defaultRequest", "memory"],
+                  ["spec", "limits", "defaultRequest", "cpu"]
+                ],
+                "description": "Define default memory and CPU limits (including defaultRequest) in LimitRange."
+              }
+            }
+          ],
+          "to": [
+            {
+              "kind": "Pod",
+              "model": "kubernetes",
+              "patch": {
+                "patchStrategy": "replace",
+                "mutatedRef": [["settings", "spec", "containers", 0 ,"resources", "resources", "limits", "memory"],
+                  ["settings", "spec", "containers", 0, "resources", "limits", "cpu"],
+                  ["settings", "spec", "containers", 0, "resources", "requests", "memory"],
+                  ["settings", "spec", "containers", 0, "resources", "requests", "cpu"]],
+                "description": "Limit ranges enforce resource constraints like CPU and memory directly on Pods during creation."
+              }
+            },
+            {
+              "kind": "Deployment",
+              "model": "kubernetes",
+              "patch": {
+                "patchStrategy": "replace",
+                "mutatedRef": [["settings", "spec", "template", "spec", "containers", 0, "resources", "limits", "memory"],
+                  ["settings", "spec", "template", "spec", "containers", 0, "resources", "limits", "cpu"],
+                  ["settings", "spec", "template", "spec", "containers", 0, "resources", "requests", "memory"],
+                  ["settings", "spec", "template", "spec", "containers", 0,  "resources", "requests", "cpu"]],
+                "description": "Limit ranges set at namespace level ensure resource requests and limits of Pods managed by Deployments adhere to specified boundaries."
+              }
+            },
+            {
+              "kind": "StatefulSet",
+              "model": "kubernetes",
+              "patch": {
+                "patchStrategy": "replace",
+                "mutatedRef": [["settings", "spec", "template", "spec", "containers", 0, "resources", "limits", "memory"],
+                ["settings", "spec", "template", "spec", "containers", 0, "resources", "limits", "cpu"],
+                ["settings", "spec", "template", "spec", "containers", 0, "resources", "requests", "memory"],
+                ["settings", "spec", "template", "spec", "containers", 0, "resources", "requests", "cpu"]],
+                "description": " Limit ranges applied to StatefulSets enforce resource constraints on Pods, maintaining predictable resource utilization for stateful applications."
+              }
+            },
+            {
+              "kind": "DaemonSet",
+              "model": "kubernetes",
+              "patch": {
+                "patchStrategy": "replace",
+                "mutatedRef": [["settings", "spec", "template", "spec", "containers", 0, "resources", "limits", "memory"],
+                ["settings", "spec", "template", "spec", "containers", 0, "resources", "limits", "cpu"],
+                ["settings", "spec", "template", "spec", "containers", 0, "resources", "requests", "memory"],
+                ["settings", "spec", "template", "spec", "containers", 0, "resources", "requests", "cpu"]],
+                "description": " Limit ranges enforced at the namespace level ensure that resource constraints such as CPU and memory are applied to Pods managed by DaemonSets, ensuring consistent resource utilization across nodes."
+              }
+            },
+            {
+              "kind": "ReplicaSet",
+              "model": "kubernetes",
+              "patch": {
+                "patchStrategy": "replace",
+                "mutatedRef": [["settings", "spec", "template", "spec", "containers", 0, "resources", "limits", "memory"],
+                ["settings", "spec", "template", "spec", "containers", 0, "resources", "limits", "cpu"],
+                ["settings", "spec", "template", "spec", "containers", 0, "resources", "requests", "memory"],
+                ["settings", "spec", "template", "spec", "containers", 0, "resources", "requests", "cpu"]],
+                "description": "Limit ranges in namespaces ensure resource constraints are considered when creating or scaling Pods managed by ReplicaSets, preventing resource limit exceedance."
+              }
+            },
+            {
+              "kind": "Job",
+              "model": "kubernetes",
+              "patch": {
+                "patchStrategy": "replace",
+                "mutatedRef": [["settings", "spec", "template", "spec", "containers", 0, "resources", "limits", "memory"],
+                ["settings", "spec", "template", "spec", "containers", 0, "resources", "limits", "cpu"],
+                ["settings", "spec", "template", "spec", "containers", 0, "resources", "requests", "memory"],
+                ["settings", "spec", "template", "spec", "containers", 0, "resources", "requests", "cpu"]],
+                "description": "Limit ranges set at namespace level apply to Pods created by Jobs, ensuring resource constraints are enforced for short-lived batch processing tasks."
+              }
+            },
+            {
+              "kind": "CronJob",
+              "model": "kubernetes",
+              "patch": {
+                "patchStrategy": "replace",
+                "mutatedRef": [["settings", "spec", "template", "spec", "containers", 0, "resources", "limits", "memory"],
+                ["settings", "spec", "template", "spec", "containers", 0, "resources", "limits", "cpu"],
+                ["settings", "spec", "template", "spec", "containers", 0, "resources", "requests", "memory"],
+                ["settings", "spec", "template", "spec", "containers", 0, "resources", "requests", "cpu"]],
+                "description": "Limit ranges in namespaces affect resource usage of Pods spawned by CronJobs, ensuring adherence to specified limits."
+              }
+            }
+          ]
+        },
         "deny": {
           "from": [],
           "to": []
         }
       }
-    },
-    {
-      "allow": {
-        "from":[
-          {
-            "kind": "PodTemplate",
-            "model": "kubernetes",
-            "patch": {
-              "patchStrategy": "replace",
-              "mutatorRef": [
-                ["settings", "template"]
-              ],
-              "description": "A Pod template is a blueprint defining the configuration for creating Kubernetes pods, encapsulating specifications for containers, volumes, and other settings"
-            }
-          }
-        ],
-        "to": [
-          {
-            "kind": "Deployment",
-            "model": "kubernetes",
-            "patch": {
-              "patchStrategy": "replace",
-              "mutatedRef": [
-                ["settings", "spec", "template"]
-              ],
-              "description": "Deployments use pod templates to define the desired state of pods, enabling easy scaling, rolling updates, and self-healing of applications within Kubernetes clusters, ensuring consistency and reliability during deployment operations."
-            }
-          },
-          {
-            "kind": "StatefulSet",
-            "model": "kubernetes",
-            "patch": {
-              "patchStrategy": "replace",
-              "mutatedRef": [
-                ["settings", "spec", "template"]
-              ],
-              "description": "StatefulSets utilize pod templates to maintain stateful applications' unique identities and ordered scaling behaviors, ensuring persistent storage and network identifiers, crucial for databases and distributed systems' reliable operation."
-            }
-          },
-          {
-            "kind": "DaemonSet",
-            "model": "kubernetes",
-            "patch": {
-              "patchStrategy": "replace",
-              "mutatedRef": [
-                ["settings", "spec", "template"]
-              ],
-              "description": "DaemonSets utilize pod templates to ensure specific pods run on designated nodes within the cluster, facilitating the deployment of essential system services such as logging, monitoring, and networking across the Kubernetes infrastructure, enhancing cluster management and operational efficiency."
-            }
-          },
-          {
-            "kind": "ReplicaSet",
-            "model": "kubernetes",
-            "patch": {
-              "patchStrategy": "replace",
-              "mutatedRef": [
-                ["settings", "spec", "template"]
-              ],
-              "description": "ReplicaSets leverage pod templates to ensure the desired number of identical pod replicas are running, providing fault tolerance and high availability for applications by automatically managing pod lifecycle based on defined specifications."
-            }
-          },
-          {
-            "kind": "Job",
-            "model": "kubernetes",
-            "patch": {
-              "patchStrategy": "replace",
-              "mutatedRef": [
-                ["settings", "spec", "template"]
-              ],
-              "description": "Jobs use pod templates to specify the container images, commands, and resources required for executing batch processing tasks reliably within Kubernetes clusters, ensuring consistency and repeatability in job execution."
-            }
-          }, 
-          {
-            "kind": "CronJob",
-            "model": "kubernetes",
-            "patch": {
-              "patchStrategy": "replace",
-              "mutatedRef": [
-                ["settings", "spec", "jobTemplate", "spec", "template"]
-              ],
-              "description":"CronJobs employ pod templates to define periodic or scheduled tasks' configurations, automating the creation and execution of pods based on defined schedules, enabling efficient handling of repetitive tasks within Kubernetes clusters."
-            }
-          }
-        ],
-        "deny": {
-          "from": [],
-          "to": []
-        }
-      }
-    },
-    {
-      "allow": {
-        "from": [
-          {
-            "kind": "ControllerRevision",
-            "model": "kubernetes",
-            "patch": {
-              "patchStrategy": "replace",
-              "mutatorRef": [
-                [
-                  "settings", "revision"
-                ]
-              ],
-              "description": "ControllerRevisions are used to store the historical state of a ReplicaSet, Deployment, StatefulSet or Pod. They are used to rollback to a previous version of the resource.\n\nControllerRevisions are created when a ReplicaSet, Deployment, or StatefulSet is updated. They store the historical state of the resource, including the Pod template and the revision number."
-            }
-          }
-        ],
-        "to": [
-          {
-            "kind": "Deployment",
-            "model": "kubernetes",
-            "patch": {
-              "patchStrategy": "replace",
-              "mutatedRef": [
-                [
-                  "settings",
-                  "spec",
-                  "revisionHistoryLimit"
-                ]
-              ],
-              "description": "Deployments can be configured to store a certain number of ControllerRevisions. This is useful for rolling back to a previous version of the Deployment.\n\nThe revisionHistoryLimit field in the Deployment specification is used to configure the number of ControllerRevisions to store."
-            }
-          },
-          {
-            "kind": "StatefulSet",
-            "model": "kubernetes",
-            "patch": {
-              "patchStrategy": "replace",
-              "mutatedRef": [
-                [
-                  "settings",
-                  "spec",
-                  "revisionHistoryLimit"
-                ]
-              ],
-              "description": "StatefulSets can be configured to store a certain number of ControllerRevisions. This is useful for rolling back to a previous version of the StatefulSet.\n\nThe revisionHistoryLimit field in the StatefulSet specification is used to configure the number of ControllerRevisions to store."
-            }
-          },
-          {
-            "kind": "ReplicaSet",
-            "model": "kubernetes",
-            "patch": {
-              "patchStrategy": "replace",
-              "mutatedRef": [
-                [
-                  "settings",
-                  "spec",
-                  "revisionHistoryLimit"
-                ]
-              ],
-              "description": "ReplicaSets can be configured to store a certain number of ControllerRevisions. This is useful for rolling back to a previous version of the ReplicaSet.\n\nThe revisionHistoryLimit field in the ReplicaSet specification is used to configure the number of ControllerRevisions to store."
-            }
-          },
-          {
-            "kind": "Pod",
-            "model": "kubernetes",
-            "patch": {
-              "patchStrategy": "replace",
-              "mutatedRef": [
-                [
-                  "settings",
-                  "metadata",
-                  "ownerReferences",
-                  "_",
-                  "controller",
-                  "revisionHistoryLimit"
-                ]
-              ],
-              "description": "Pods can be configured to store a certain number of ControllerRevisions. This is useful for rolling back to a previous version of the Pod.\n\nThe revisionHistoryLimit field in the Pod specification is used to configure the number of ControllerRevisions to store."
-            }
-          }
-        ]
-      }
-    },
-    {
-      "allow": {
-        "from": [
-          {
-            "kind": "IngressClass",
-            "model": "kubernetes",
-            "patch": {
-              "patchStrategy": "replace",
-              "mutatorRef": [
-                ["name"]
-              ],
-              "description": "IngressClass is a resource to specify class for Ingress to be used by the IngressController."
-            }
-          }
-        ],
-        "to": [
-          {
-            "kind": "Ingress",
-            "model": "kubernetes",
-            "patch": {
-              "patchStrategy": "replace",
-              "mutatedRef": [
-                ["settings", "spec", "ingressClassName"]
-              ],
-              "description": "Ingress is a collection of rules that allow inbound connections to reach the services. IngressClass configures the class of Ingress resource which is then used by the Ingress Controller."
-            }
-          }
-        ]
-      },
-      "deny": {
-        "from": [],
-        "to": []
-      }
-    },
-    {
-      "allow": {
-        "from": [
-          {
-            "kind": "Deployment",
-            "model": "kubernetes",
-            "patch": {
-              "patchStrategy": "replace",
-              "mutatorRef": [
-                ["settings", "spec", "selector", "labels"]
-              ], 
-              "description": " Deployments manage ReplicaSets and provide features such as rolling updates and rollback functionality. PDBs can be associated with Deployments to maintain availability during updates and ensure a minimum number of pods are available during the transition."
-            }
-          },
-          {
-            "kind": "ReplicaSet",
-            "model": "kubernetes",
-            "patch": {
-              "patchStrategy": "replace",
-              "mutatorRef": [
-                ["settings", "spec", "selector", "labels"]
-              ],
-              "description": "ReplicaSets ensure a specified number of pod replicas are running at any given time. PDBs can be applied to ReplicaSets to enforce constraints on how many pods can be disrupted at once during scaling operations or node maintenance."
-            }
-          }, 
-          {
-            "kind": "StatefulSet",
-            "model": "kubernetes",
-            "patch": {
-              "patchStrategy": "replace",
-              "mutatorRef": [
-                ["settings", "spec", "selector", "labels"]
-              ],
-              "description": "StatefulSets are used for stateful applications that require stable, unique network identifiers and persistent storage. PDBs can be used with StatefulSets to control pod disruptions and ensure data integrity during maintenance or scaling."
-            }
-          }, 
-          {
-            "kind": "DaemonSet",
-            "model": "kubernetes",
-            "patch": {
-              "patchStrategy": "replace",
-              "mutatorRef": [
-                ["settings", "spec", "selector", "labels"]
-              ],
-              "description": "DaemonSets ensure that a copy of a pod runs on each node in the cluster. PDBs can be used to prevent too many pods from being disrupted simultaneously during node maintenance or upgrades, ensuring that essential services provided by DaemonSets remain available."
-            }
-          }
-        ],
-        "to": [
-          {
-            "kind": "PodDisruptionBudget",
-            "model": "kubernetes",
-            "patch": {
-              "patchStrategy": "replace",
-              "mutatedRef": [
-                ["settings", "spec", "selector", "matchLabels"]
-              ]
-            },
-            "description": "In Kubernetes, Pod Distribution Budgets (PDBs) are used to ensure that a certain number or percentage of pods are running on particular nodes or within particular zones."
-          }
-        ]
-      },
-      "deny": {
-        "from": [],
-        "to": []
-      }
-    },
-    {
-      "allow": {
-        "from":[
-          {
-            "kind": "Job",
-            "model": "kubernetes",
-            "patch": {
-              "patchStrategy": "replace",
-              "mutatorRef": [
-                ["settings", "spec"]
-              ],
-              "description": "A Job in Kubernetes is a resource used to run pods to completion. A job can be scheduled to run at a specific time/interval using CronJob."
-            }
-          }
-        ],
-        "to": [
-          {
-            "kind": "CronJob",
-            "model": "kubernetes",
-            "patch": {
-              "patchStrategy": "replace",
-              "mutatedRef": [
-                ["settings", "spec", "jobTemplate", "spec"]
-              ],
-              "description": "A CronJob in Kubernetes schedules and manages the execution of Jobs based on a time or schedule specification."
-            }
-          }
-        ],
-        "deny": {
-          "from": [],
-          "to": []
-        }
-      }
-    },
-    {
-      "allow": {
-        "from":[
-          {
-            "kind": "StorageClass",
-            "model": "kubernetes",
-            "patch": {
-              "patchStrategy": "replace",
-              "mutatorRef": [
-                ["name"]
-              ],
-              "description": "StorageClass is used in conjunction with PVC that allow Pods to dynamically request a new storage."
-            }
-          }
-        ],
-        "to": [
-          {
-            "kind": "PersistentVolumeClaim",
-            "model": "kubernetes",
-            "patch": {
-              "patchStrategy": "replace",
-              "mutatedRef": [
-                ["settings", "spec", "storageClassName"]
-              ],
-              "description": "A PersistentVolumeClaim in Kubernetes requests storage from a StorageClass, defining the requirements for dynamically provisioned volumes."
-            }
-          },
-          {
-            "kind": "CSIStorageCapacity",
-            "model": "kubernetes",
-            "patch": {
-              "patchStrategy": "replace",
-              "mutatedRef": [
-                ["settings", "spec", "storageClassName"]
-              ],
-              "description": "A CSIStorageCapacity gets produced by a CSI driver in the namespace where the driver is installed. Each CSIStorageCapacity contains capacity information for one Storage Class and defines which nodes have access to that storage."
-            }
-          }
-        ],
-        "deny": {
-          "from": [],
-          "to": []
-        }
-      }
-    },
-    {
-      "allow": {
-<<<<<<< HEAD
-        "from": [
-          {
-            "kind": "LimitRange",
-            "model": "kubernetes",
-            "patch": {
-              "patchStrategy": "replace",
-              "mutatedRef": [
-                ["spec", "limits", "_", "default", "memory"],
-                ["spec", "limits", "_", "default", "cpu"],
-                ["spec", "limits", "defaultRequest", "memory"],
-                ["spec", "limits", "defaultRequest", "cpu"]
-              ],
-              "description": "Define default memory and CPU limits (including defaultRequest) in LimitRange."
-=======
-        "from":[
-          {
-            "kind": "PriorityClass",
-            "model": "kubernetes",
-            "patch": {
-              "patchStrategy": "replace",
-              "mutatorRef": [
-                ["name"]
-              ],
-              "description": "PriorityClass in Kubernetes assigns importance levels to Pods, influencing scheduling decisions. The name of the PriorityClass is referenced by other Kubernetes components for scheduling preference."
->>>>>>> 3daba310
-            }
-          }
-        ],
-        "to": [
-          {
-            "kind": "Pod",
-            "model": "kubernetes",
-            "patch": {
-              "patchStrategy": "replace",
-<<<<<<< HEAD
-              "mutatedRef": [["settings", "spec", "containers", 0 ,"resources", "resources", "limits", "memory"],
-                ["settings", "spec", "containers", 0, "resources", "limits", "cpu"],
-                ["settings", "spec", "containers", 0, "resources", "requests", "memory"],
-                ["settings", "spec", "containers", 0, "resources", "requests", "cpu"]],
-              "description": "Apply the default and defaultRequest memory and CPU limits from LimitRange to Pod containers."
-=======
-              "mutatedRef": [
-                ["settings", "spec", "priorityClassName"]
-              ],
-              "description": "Pods inherit the name of PriorityClass, dictating a Pod's priority in scheduling."
-            }
-          },
-          {
-            "kind": "PodTemplate",
-            "model": "kubernetes",
-            "patch": {
-              "patchStrategy": "replace",
-              "mutatedRef": [
-                ["settings", "spec", "spec", "priorityClassName"]
-              ],
-              "description": "PodTemplate specifies the name of PriorityClass, guiding Kubernetes controllers to assign priority to Pods created from the PodTemplate, influencing scheduling behavior of the Pod accordingly."
->>>>>>> 3daba310
-            }
-          },
-          {
-            "kind": "Deployment",
-            "model": "kubernetes",
-            "patch": {
-              "patchStrategy": "replace",
-<<<<<<< HEAD
-              "mutatedRef": [["settings", "spec", "template", "spec", "containers", 0, "resources", "limits", "memory"],
-                ["settings", "spec", "template", "spec", "containers", 0, "resources", "limits", "cpu"],
-                ["settings", "spec", "template", "spec", "containers", 0, "resources", "requests", "memory"],
-                ["settings", "spec", "template", "spec", "containers", 0,  "resources", "requests", "cpu"]],
-              "description": "Apply the default and defaultRequest memory and CPU limits from LimitRange to Deployment containers."
-=======
-              "mutatedRef": [
-                ["settings", "spec", "template", "spec", "priorityClassName"]
-              ],
-              "description": "Deployments can specify a PriorityClass, ensuring Pods created by the Deployment inherit priority levels for scheduling."
->>>>>>> 3daba310
-            }
-          },
-          {
-            "kind": "StatefulSet",
-            "model": "kubernetes",
-            "patch": {
-              "patchStrategy": "replace",
-<<<<<<< HEAD
-              "mutatedRef": [["settings", "spec", "template", "spec", "containers", 0, "resources", "limits", "memory"],
-              ["settings", "spec", "template", "spec", "containers", 0, "resources", "limits", "cpu"],
-              ["settings", "spec", "template", "spec", "containers", 0, "resources", "requests", "memory"],
-              ["settings", "spec", "template", "spec", "containers", 0, "resources", "requests", "cpu"]],
-              "description": "Apply the default and defaultRequest memory and CPU limits from LimitRange to StatefulSet containers."
-=======
-              "mutatedRef": [
-                ["settings", "spec", "template", "spec", "priorityClassName"]
-              ],
-              "description": "StatefulSets manage stateful applications. PriorityClass can be applied to StatefulSets to prioritize the scheduling of the StatefulSet-managed Pods."
->>>>>>> 3daba310
-            }
-          },
-          {
-            "kind": "DaemonSet",
-            "model": "kubernetes",
-            "patch": {
-              "patchStrategy": "replace",
-<<<<<<< HEAD
-              "mutatedRef": [["settings", "spec", "template", "spec", "containers", 0, "resources", "limits", "memory"],
-              ["settings", "spec", "template", "spec", "containers", 0, "resources", "limits", "cpu"],
-              ["settings", "spec", "template", "spec", "containers", 0, "resources", "requests", "memory"],
-              ["settings", "spec", "template", "spec", "containers", 0, "resources", "requests", "cpu"]],
-              "description": "Apply the default and defaultRequest memory and CPU limits from LimitRange to DaemonSet containers."
-=======
-              "mutatedRef": [
-                ["settings", "spec", "template", "spec", "priorityClassName"]
-              ],
-              "description": "DaemonSets ensure all nodes run a copy of a Pod. PriorityClass can be applied to prioritize the scheduling of the DaemonSet-managed Pods ."
->>>>>>> 3daba310
-            }
-          },
-          {
-            "kind": "ReplicaSet",
-            "model": "kubernetes",
-            "patch": {
-              "patchStrategy": "replace",
-<<<<<<< HEAD
-              "mutatedRef": [["settings", "spec", "template", "spec", "containers", 0, "resources", "limits", "memory"],
-              ["settings", "spec", "template", "spec", "containers", 0, "resources", "limits", "cpu"],
-              ["settings", "spec", "template", "spec", "containers", 0, "resources", "requests", "memory"],
-              ["settings", "spec", "template", "spec", "containers", 0, "resources", "requests", "cpu"]],
-              "description": "Apply the default and defaultRequest memory and CPU limits from LimitRange to ReplicaSet containers."
-=======
-              "mutatedRef": [
-                ["settings", "spec", "template", "spec", "priorityClassName"]
-              ],
-              "description": "ReplicaSets inherit PriorityClass from Pod templates, ensuring consistent priority levels for all Pods managed by the ReplicaSet."
->>>>>>> 3daba310
-            }
-          },
-          {
-            "kind": "Job",
-            "model": "kubernetes",
-            "patch": {
-              "patchStrategy": "replace",
-<<<<<<< HEAD
-              "mutatedRef": [["settings", "spec", "template", "spec", "containers", 0, "resources", "limits", "memory"],
-              ["settings", "spec", "template", "spec", "containers", 0, "resources", "limits", "cpu"],
-              ["settings", "spec", "template", "spec", "containers", 0, "resources", "requests", "memory"],
-              ["settings", "spec", "template", "spec", "containers", 0, "resources", "requests", "cpu"]],
-              "description": "Apply the default and defaultRequest memory and CPU limits from LimitRange to Job containers."
-=======
-              "mutatedRef": [
-                ["settings", "spec", "template", "spec", "priorityClassName"]
-              ],
-              "description": "A Job in Kubernetes inherits the name of the PriorityClass. PriorityClass in Kubernetes influences Job scheduling, ensuring high-priority Jobs execute first."
->>>>>>> 3daba310
-            }
-          },
-          {
-            "kind": "CronJob",
-            "model": "kubernetes",
-            "patch": {
-              "patchStrategy": "replace",
-<<<<<<< HEAD
-              "mutatedRef": [["settings", "spec", "template", "spec", "containers", 0, "resources", "limits", "memory"],
-              ["settings", "spec", "template", "spec", "containers", 0, "resources", "limits", "cpu"],
-              ["settings", "spec", "template", "spec", "containers", 0, "resources", "requests", "memory"],
-              ["settings", "spec", "template", "spec", "containers", 0, "resources", "requests", "cpu"]],
-              "description": "Apply the default and defaultRequest memory and CPU limits from LimitRange to CronJob containers."
-=======
-              "mutatedRef": [
-                ["settings", "spec", "jobTemplate", "spec", "template", "spec", "priorityClassName"]
-              ],
-              "description": "CronJobs can use PriorityClass to prioritize the scheduled job execution, ensuring CronJobs are scheduled for execution in accordance with the precedence specified in the associated PriorityClass."
-            }
-          }
-        ],
-        "deny": {
-          "from": [],
-          "to": []
-        }
-      }
-    },
-    {
-      "allow": {
-        "from": [
-          {
-            "kind": "PersistentVolume",
-            "model": "kubernetes",
-            "patch": {
-              "patchStrategy": "replace",
-              "mutatorRef": [
-                ["name"]
-              ],
-              "description": "PersistentVolume in Kubernetes provides durable storage for Pods, ensuring data persistence across Pod restarts and rescheduling."
-            }
-          }
-        ],
-        "to": [
-          {
-            "kind": "VolumeAttachment",
-            "model": "kubernetes",
-            "patch": {
-              "patchStrategy": "replace",
-              "mutatedRef": [
-                ["settings", "spec", "source", "persistentVolumeName"]
-              ],
-              "description": "VolumeAttachment in Kubernetes facilitates the attachment of a PersistentVolume to a node, enabling its utilization by Pods on that node."
->>>>>>> 3daba310
-            }
-          }
-        ]
-      },
-      "deny": {
-        "from": [],
-        "to": []
-      }
-    }
-  ]
-}
+    ]
+  }