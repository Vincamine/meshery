--- conflicted
+++ resolved
@@ -140,10 +140,7 @@
    "published": false,
    "shapePolygonPoints": "",
    "styleOverrides": "",
-<<<<<<< HEAD
    "isNamespaced": "false",
-   "styles": ""
-=======
    "styles": "",
    "transitions": {
     "connected": [
@@ -181,7 +178,6 @@
       "ignored"
     ]
   }
->>>>>>> 83f01466
   },
   "model": {
    "category": {
