--- conflicted
+++ resolved
@@ -162,15 +162,13 @@
 	GetUserCredentials(w http.ResponseWriter, req *http.Request, prefObj *Preference, user *User, provider Provider)
 	UpdateUserCredential(w http.ResponseWriter, req *http.Request, prefObj *Preference, user *User, provider Provider)
 	DeleteUserCredential(w http.ResponseWriter, req *http.Request, prefObj *Preference, user *User, provider Provider)
-<<<<<<< HEAD
 
 	SaveConnection(w http.ResponseWriter, req *http.Request, prefObj *Preference, user *User, provider Provider)
 	GetConnections(w http.ResponseWriter, req *http.Request, prefObj *Preference, user *User, provider Provider)
 	UpdateConnection(w http.ResponseWriter, req *http.Request, prefObj *Preference, user *User, provider Provider)
 	DeleteConnection(w http.ResponseWriter, req *http.Request, prefObj *Preference, user *User, provider Provider)
-=======
-	GetRegoPolicyForDesignFile(rw http.ResponseWriter, r *http.Request, prefObj *Preference, user *User, provider Provider)
->>>>>>> 3380c640
+
+  GetRegoPolicyForDesignFile(rw http.ResponseWriter, r *http.Request, prefObj *Preference, user *User, provider Provider)
 }
 
 // HandlerConfig holds all the config pieces needed by handler methods
