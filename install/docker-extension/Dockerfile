--- conflicted
+++ resolved
@@ -33,10 +33,6 @@
   org.opencontainers.image.description="Design and operate your cloud native deployments with the extensible management plane, Meshery." \
   org.opencontainers.image.vendor="Layer5, Inc." \
   com.docker.desktop.extension.api.version=">= 0.2.0" \
-<<<<<<< HEAD
-  com.docker.extension.screenshots="[{\"alt\": \"Meshery Docker Extension\", \"url\": \"https://raw.githubusercontent.com/meshery/meshery/master/install/docker-extension/docs/img/Docker-extension-meshery.png\"}]"\
-  com.docker.extension.detailed-description="<h2>MeshMap is the world's only visual designer for Kubernetes and service mesh deployments.</h2><p>The Meshery Docker Extension extends Docker Desktop’s position as the cloud native developer’s go-to Kubernetes environment with easy access to the next layer of cloud native infrastructure: service meshes.</p><ul><li><b>Detection of Kubernetes environments</b> - scan your kubeconfig on your local environment and select your current Kubernetes environment. Switch from one environment to another one.</li><li><b>Service mesh support for your Docker Compose apps -</b> Import your Docker Compose apps. Configure and deploy them to Kubernetes and any service mesh.</li><li><b>Visual designer for Docker Compose apps -</b> Early access to the Docker Extension for Meshery that offers a visual topology for designing Docker Compose applications, operating Kubernetes, service meshes, and their workloads.</li><li><b>Single-click deployment of any service mesh -</b> Support of 10 different service meshes to the fingertips of developers in connection with Docker Desktop’s ability to deliver Kubernetes locally.</li></ul>"\
-=======
   com.docker.extension.screenshots="[ \
       { \
         \"alt\": \"Meshery Docker Extension\", \ 
@@ -54,7 +50,6 @@
     <li><b>Visual designer for Docker Compose apps -</b> Early access to the Docker Extension for Meshery that offers a visual topology for designing Docker Compose applications, operating Kubernetes, service meshes, and their workloads.</li> \ 
     <li><b>Single-click deployment of any service mesh -</b> Support of 10 different service meshes to the fingertips of developers in connection with Docker Desktop’s ability to deliver Kubernetes locally.</li> \ 
   </ul>" \
->>>>>>> d749d3f6
   com.docker.desktop.extension.icon="https://raw.githubusercontent.com/meshery/meshery/master/install/docker-extension/docs/img/meshery-logo-light.svg" \
   com.docker.extension.publisher-url="https://meshery.io" \
   com.docker.extension.additional-urls="[{\"title\":\"Documentation\",\"url\":\"https://docs.meshery.io\"},{\"title\":\"Project\",\"url\":\"https://layer5.io/meshery\"},{\"title\":\"Slack\",\"url\":\"https://slack.layer5.io\"},{\"title\":\"Discussion Forum\",\"url\":\"https://discuss.layer5.io\"}]"
