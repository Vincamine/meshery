apiVersion: projectcontour.io/v1
kind: HTTPProxy
metadata:
  name: meshery
  namespace: meshery
spec:
  virtualhost:
    fqdn: playground.meshery.io
    tls:
      secretName: tls-secret-meshery
  routes:
  - services:
    - name: meshery
      port: 9081
  - conditions:
    - prefix: /api/provider/extension/server/graphql/query
    enableWebsockets: true # Setting this to true enables websocket for Meshery's extensions
    services:
    - name: meshery
      port: 9081
  - conditions:
    - prefix: /api/system/graphql/query
    enableWebsockets: true # Setting this to true enables websocket for Meshery
    services:
    - name: meshery
      port: 9081
<<<<<<< HEAD
=======
  - conditions:
    - prefix: /api/events
    services:
     - name: meshery
       port: 9081
>>>>>>> b8f2eeed
    timeoutPolicy:
        idle: infinity
        response: infinity<|MERGE_RESOLUTION|>--- conflicted
+++ resolved
@@ -24,14 +24,11 @@
     services:
     - name: meshery
       port: 9081
-<<<<<<< HEAD
-=======
   - conditions:
     - prefix: /api/events
     services:
      - name: meshery
        port: 9081
->>>>>>> b8f2eeed
     timeoutPolicy:
         idle: infinity
         response: infinity