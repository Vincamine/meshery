# Copyright Meshery Authors
#
# Licensed under the Apache License, Version 2.0 (the "License");
# you may not use this file except in compliance with the License.
# You may obtain a copy of the License at
#
#    http://www.apache.org/licenses/LICENSE-2.0
#
# Unless required by applicable law or agreed to in writing, software
# distributed under the License is distributed on an "AS IS" BASIS,
# WITHOUT WARRANTIES OR CONDITIONS OF ANY KIND, either express or implied.
# See the License for the specific language governing permissions and
# limitations under the License.

#-----------------------------------------------------------------------------
# Global Variables
#-----------------------------------------------------------------------------
GIT_VERSION	= $(shell git describe --tags `git rev-list --tags --max-count=1`)
GIT_COMMITSHA = $(shell git rev-list -1 HEAD)
GIT_STRIPPED_VERSION=$(shell git describe --tags `git rev-list --tags --max-count=1` | cut -c 2-)

<<<<<<< HEAD
=======
GOVERSION = 1.17.8
GOPATH = $(shell go env GOPATH)
GOBIN  = $(GOPATH)/bin

SHELL :=/bin/bash -o pipefail
>>>>>>> 94fed99a

#-----------------------------------------------------------------------------
# Components
#-----------------------------------------------------------------------------
ADAPTER_URLS := "localhost:10000 localhost:10001 localhost:10002 localhost:10004 localhost:10005 localhost:10006 localhost:10007 localhost:10009 localhost:10010 localhost:10012"

#-----------------------------------------------------------------------------
# Providers
#-----------------------------------------------------------------------------
REMOTE_PROVIDER_LOCAL="http://localhost:9876"
MESHERY_CLOUD_DEV="http://localhost:9876"
MESHERY_CLOUD_PROD="https://meshery.layer5.io"
MESHERY_CLOUD_STAGING="https://staging-meshery.layer5.io"

#-----------------------------------------------------------------------------
# Server
#-----------------------------------------------------------------------------
MESHERY_K8S_SKIP_COMP_GEN ?= TRUE
APPLICATIONCONFIGPATH="./apps.json"

#-----------------------------------------------------------------------------
# Build
#-----------------------------------------------------------------------------
RELEASE_CHANNEL="edge"<|MERGE_RESOLUTION|>--- conflicted
+++ resolved
@@ -19,14 +19,11 @@
 GIT_COMMITSHA = $(shell git rev-list -1 HEAD)
 GIT_STRIPPED_VERSION=$(shell git describe --tags `git rev-list --tags --max-count=1` | cut -c 2-)
 
-<<<<<<< HEAD
-=======
-GOVERSION = 1.17.8
+# GOVERSION = 1.17.8
 GOPATH = $(shell go env GOPATH)
 GOBIN  = $(GOPATH)/bin
 
 SHELL :=/bin/bash -o pipefail
->>>>>>> 94fed99a
 
 #-----------------------------------------------------------------------------
 # Components
